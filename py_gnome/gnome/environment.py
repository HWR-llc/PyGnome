"""
module contains objects that contain weather related data. For example,
the Wind object defines the Wind conditions for the spill
"""

import datetime
import string
import os
import copy
from itertools import chain

import numpy as np
from hazpy import unit_conversion

from gnome import basic_types, GnomeId
from gnome.utilities import transforms, time_utils, convert, serializable
from gnome.cy_gnome import cy_ossm_time, cy_shio_time
import gnome

class Environment(object):
    """
    A base class for all classes in environment module
    
    This is primarily to define a dtype such that the OrderedCollection defined in the Model
    object requires it. 
    
    This base class just defines the id property 
    """
    def __init__(self, **kwargs):
        self._gnome_id = GnomeId(id=kwargs.pop('id',None))
        
    id = property( lambda self: self._gnome_id.id)
    

class Wind( Environment, serializable.Serializable):
    """
    Defines the Wind conditions for a spill
    """
    # removed 'id' from list below. id, filename and units cannot be updated - read only properties
    _update = [ 'name',
                'latitude',
                'longitude',
                'description',
                'source_id',
                'source_type',
                'updated_at',
                'timeseries',
                'units']    # default units for input/output data
    _create = []
    _create.extend(_update)
    
    state = copy.deepcopy(serializable.Serializable.state)
    state.add(read  =['filename'],
              create=_create,
              update=_update)   # no need to copy parent's state in tis case

    # list of valid velocity units for timeseries
    #valid_vel_units = unit_conversion.GetUnitNames('Velocity')
    #valid_vel_units.extend([unit_conversion.GetUnitAbbreviation('Velocity',unit_) for unit_ in unit_conversion.GetUnitNames('Velocity')])
    valid_vel_units = list(chain.from_iterable([item[1] for item in unit_conversion.ConvertDataUnits['Velocity'].values()]))
    valid_vel_units.extend(unit_conversion.GetUnitNames('Velocity'))

    def __init__(self, **kwargs):
        """
        Initializes a wind object. It only takes keyword arguments as input, these
        are defined below. 
        
        Invokes super(Wind,self).__init__(**kwargs) for parent class initialization
        
        It requires one of the following to initialize:
              1. 'timeseries' along with 'units' or
              2. a 'file' containing a header that defines units amongst other meta data
               
        All other keywords are optional.
        
        :param timeseries: (Required) numpy array containing time_value_pair
        :type timeseries: numpy.ndarray[basic_types.time_value_pair, ndim=1]
        
        :param file: path to a long wind file from which to read wind data
        :param units: units associated with the timeseries data. If 'file' is given, then units are read in from the file. 
                      get_timeseries() will use these as default units to output data, unless user specifies otherwise.
                      These units must be valid as defined in the hazpy unit_conversion module: 
                      unit_conversion.GetUnitNames('Velocity') 
        :type units:  string, for example: 'knot', 'meter per second', 'mile per hour' etc. Default units for input/output timeseries data
        
        :param format: (Optional) default timeseries format is magnitude direction: 'r-theta'
        :type format: string 'r-theta' or 'uv'. Converts string to integer defined by gnome.basic_types.ts_format.*
        
        :param name: (Optional) human readable string for wind object name. Default is filename if data is from file or "Wind Object"
        
        :param source_type: (Optional) Default is undefined, but can be one of the following: ['buoy', 'manual', 'undefined', 'file', 'nws']
                            If data is read from file, then it is 'file'
                            
        :param latitude: (Optional) latitude of station or location where wind data is obtained from NWS
        :param longitude: (Optional) longitude of station or location where wind data is obtained from NWS
        
        :param filename: (Optional) timeseries could have come from a file and user may want to store that as meta data
        """
        
        if 'timeseries' in kwargs and 'file' in kwargs:
            raise TypeError("Cannot instantiate Wind object with both timeseries and file as input")
        
        if 'timeseries' not in kwargs and 'file' not in kwargs:
            raise TypeError("Either provide a timeseries or a wind file with a header, containing wind data")
        
        # default lat/long - can these be set from reading data in the file?
        self.longitude = None
        self.latitude = None
        
        # format of data 'uv' or 'r-theta'. Default is 'r-theta'
        format = kwargs.pop('format', 'r-theta')
        self.description = kwargs.pop('description','Wind Object')
        if 'timeseries' in kwargs:
            if 'units' not in kwargs:
                raise TypeError("Provide 'units' argument with the 'timeseries' input")
            timeseries = kwargs.pop('timeseries')
            units = kwargs.pop('units')
            
            self._check_units(units)
            self._check_timeseries(timeseries, units)
            
            timeseries['value'] = self._convert_units(timeseries['value'], format, units, 'meter per second')
            time_value_pair = convert.to_time_value_pair(timeseries, format)   # ts_format is checked during conversion
                
            self.ossm = cy_ossm_time.CyOSSMTime(timeseries=time_value_pair) # this has same scope as CyWindMover object
            self._user_units = units    # do not set ossm.user_units since that only has a subset of possible units
            
            self.name = kwargs.pop('name','Wind Object')
            self.source_type= kwargs.pop('source_type') if kwargs.get('source_type') in basic_types.wind_datasource._attr else 'undefined'
            
        else:
            ts_format = convert.tsformat(format)
            self.ossm = cy_ossm_time.CyOSSMTime(file=kwargs.pop("file"),file_contains=ts_format)
            self._user_units = self.ossm.user_units
            
            self.name = kwargs.pop('name',os.path.split(self.ossm.filename)[1])
            self.source_type = 'file'   # this must be file
        
        # For default: if read from file and filename exists, then use last modified time of file
        #              else default to datetime.datetime.now
        # not sure if this should be datetime or string
        self.updated_at = kwargs.pop('updated_at', 
                                     time_utils.sec_to_date( os.path.getmtime(self.ossm.filename)) \
                                     if self.ossm.filename else datetime.datetime.now() )
        self.source_id = kwargs.pop('source_id','undefined')
        self.longitude = kwargs.pop('longitude',self.longitude)
        self.latitude = kwargs.pop('latitude',self.latitude)
        super(Wind,self).__init__(**kwargs)
        
        
    def _convert_units(self, data, ts_format, from_unit, to_unit):
        """
        Private method to convert units for the 'value' stored in the date/time value pair
        """
        if from_unit != to_unit:
            data[:,0]  = unit_conversion.convert('Velocity', from_unit, to_unit, data[:,0])
            if ts_format == basic_types.ts_format.uv:
                data[:,1]  = unit_conversion.convert('Velocity', from_unit, to_unit, data[:,1])
        
        return data
    
    def _check_units(self, units):
        """
        Checks the user provided units are in list Wind.valid_vel_units 
        """
        if units not in Wind.valid_vel_units:
            raise unit_conversion.InvalidUnitError('Velocity units must be from following list to be valid: {0}'.format(Wind.valid_vel_units))
        
    def _check_timeseries(self, timeseries, units):
        """
        Run some checks to make sure timeseries is valid
        """
        try:
            if( timeseries.dtype is not basic_types.datetime_value_2d):
                # Both 'is' or '==' work in this case. There is only one instance of basic_types.datetime_value_2d
                # Maybe in future we can consider working with a list, but that's a bit more cumbersome for different dtypes
                raise ValueError("timeseries must be a numpy array containing basic_types.datetime_value_2d dtype")
        
        except AttributeError as err:
            raise AttributeError("timeseries is not a numpy array. " + err.message)
        
        # check to make sure the time values are in ascending order
        if np.any( timeseries['time'][np.argsort( timeseries['time'])] != timeseries['time']):
            raise ValueError('timeseries are not in ascending order. The datetime values in the array must be in ascending order')
        
        # check for duplicate entries
        unique = np.unique( timeseries['time'])
        if len( unique) != len(timeseries['time']):
            raise ValueError('timeseries must contain unique time entries. Number of duplicate entries ' + str(len(timeseries)-len(unique) ) )
        
    def __repr__(self):
        """
        Return an unambiguous representation of this `Wind object` so it can be recreated
        
        This timeseries are not output. eval(repr(wind)) does not work for this object and the timeseries could be long
        so only the syntax for obtaining the timeseries is given in repr
        """
        return "Wind( timeseries=Wind.get_timeseries('uv'), format='uv')" \
    
    def __str__(self):
        """
        Return string representation of this object
        """
        return "Wind Object"
    
    
    def __eq__(self,other):
        # since this has numpy array - need to compare that as well
        # By default, tolerance for comparison is atol=1e-10, rtol=0
        # persisting data requires unit conversions and finite precision, both of which will
        # introduce a difference between two objects
        check = super(Wind,self).__eq__(other)
        
        if check:
            if (self.timeseries['time'] != other.timeseries['time']).all():
                return False
            else:
                return np.allclose(self.timeseries['value'], other.timeseries['value'], 1e-10, 0)
        
        # user_units is also not part of state.create list so do explicit check here
        #if self.user_units != other.user_units:
        #    return False
                
        return check
        
    #user_units = property( lambda self: self._user_units)
    
    @property
    def units(self):
        return self._user_units
    
    @units.setter
    def units(self, value):
        """
        User can set default units for input/output data
        
        These are given as string and must be one of the units defined in
        unit_conversion.GetUnitNames('Velocity') or one of the associated abbreviations
        unit_conversion.GetUnitAbbreviation()
        """
        self._check_units(value)
        self._user_units = value
    
    filename = property( lambda self: self.ossm.filename)
    timeseries = property( lambda self: self.get_timeseries(),
                           lambda self, val: self.set_timeseries(val, units=self.units) )
    
    def get_timeseries(self, datetime=None, units=None, format='r-theta'):
        """
        returns the timeseries in the requested format. If datetime=None, then the original timeseries
        that was entered is returned. If datetime is a list containing datetime objects, then the
        wind value for each of those date times is determined by the underlying CyOSSMTime object and
        the timeseries is returned.  

        The output format is defined by the strings 'r-theta', 'uv'

        :param datetime: [optional] datetime object or list of datetime objects for which the value is desired
        :type datetime: datetime object
        :param units: [optional] outputs data in these units. Default is to output data in units
        :type units: string. Uses the hazpy.unit_conversion module. hazpy.unit_conversion throws error for invalid units
        :param format: output format for the times series: either 'r-theta' or 'uv'
        :type format: either string or integer value defined by basic_types.ts_format.* (see cy_basic_types.pyx)

        :returns: numpy array containing dtype=basic_types.datetime_value_2d. Contains user specified datetime
            and the corresponding values in user specified ts_format
        """
        if datetime is None:
            datetimeval = convert.to_datetime_value_2d(self.ossm.timeseries, format)
        else:
            datetime = np.asarray(datetime, dtype='datetime64[s]').reshape(-1,)
            timeval = np.zeros((len(datetime),),dtype=basic_types.time_value_pair)
            timeval['time'] = time_utils.date_to_sec(datetime)
            timeval['value'] = self.ossm.get_time_value(timeval['time'])
            datetimeval = convert.to_datetime_value_2d(timeval, format)
        
        if units is not None:
            datetimeval['value'] = self._convert_units(datetimeval['value'], format, 'meter per second', units)
        else:
            datetimeval['value'] = self._convert_units(datetimeval['value'], format, 'meter per second', self.units)
            
        return datetimeval
    
    def set_timeseries(self, datetime_value_2d, units, format='r-theta'):
        """
        sets the timeseries of the Wind object to the new value given by a numpy array. 
        The format for the input data defaults to 
        basic_types.format.magnitude_direction but can be changed by the user
        
        :param datetime_value_2d: timeseries of wind data defined in a numpy array
        :type datetime_value_2d: numpy array of dtype basic_types.datetime_value_2d
        :param units: units associated with the data. Valid units defined in Wind.valid_vel_units list
        :param format: output format for the times series; as defined by basic_types.format.
        :type format: either string or integer value defined by basic_types.format.* (see cy_basic_types.pyx)
        """
        self._check_units(units)
        self._check_timeseries(datetime_value_2d, units)
        datetime_value_2d['value'] = self._convert_units(datetime_value_2d['value'], format, units, 'meter per second')
        
        timeval = convert.to_time_value_pair(datetime_value_2d, format)
        self.ossm.timeseries = timeval
    

def ConstantWind(speed, direction, units='m/s'):
    """
    utility to create a constant wind "timeseries"
    
    :param speed: speed of wind 
    :param direction: direction -- degrees True, direction wind is from( degrees True )
    :param unit='m/s': units for speed, as a string, i.e. "knots", "m/s", "cm/s", etc.
    """
    wind_vel = np.zeros((1,), dtype=basic_types.datetime_value_2d)
    wind_vel['time'][0] = datetime.datetime.now() # jsut to have a time 
    wind_vel['value'][0] = (speed, direction)
    
    return Wind(timeseries=wind_vel,
                format='r-theta',
                units=units)

        
class Tides(Environment):
    """
    Define the tides for a spill
    
    Currently, this internally defines and uses the CyShioTime object, which is
    a cython wrapper around the C++ Shio object
    """
    def __init__(self,
                 file=None,
<<<<<<< HEAD
                 units=None, **kwargs):
=======
                 timeseries=None,
                 **kwargs):
>>>>>>> b5cc0444
        """
        Tide information can be obtained from a file or set as a timeseries
        Either a file or timeseries must be giving, both cannot be None.
        
<<<<<<< HEAD
        Invokes super(Tides,self).__init__(**kwargs) for parent class initialization
        
        :param timeseries: (Required) numpy array containing time_value_pair
=======
        :param timeseries: numpy array containing datetime_value_2d, ts_format is always 'uv'
>>>>>>> b5cc0444
        :type timeseries: numpy.ndarray[basic_types.time_value_pair, ndim=1]
        :param units: units associated with the timeseries data. If 'file' is given, then units are read in from the file. 
                      unit_conversion - NOT IMPLEMENTED YET
        :type units:  (Optional) string, for example: 'knot', 'meter per second', 'mile per hour' etc
                      Default is None for now
        
        :param file: path to a long wind file from which to read wind data
        
        :param yeardata: (Optional) path to yeardata used for Shio data files. Default location
                         is gnome/data/yeardata/
        """
        if( timeseries is None and file is None):
            raise ValueError("Either provide timeseries or a valid file containing Tide data")
        
        # should probably put this at some central location
        self.yeardata = kwargs.pop('yeardata',os.path.join( os.path.dirname( gnome.__file__), 'data/yeardata/'))
        
        if not os.path.exists(self.yeardata):
            raise IOError("Path to yeardata files does not exist: {0}".format(self.yeardata))
        
        if( timeseries is not None):
            if units is None:
                raise ValueError("Provide valid units as string or unicode for timeseries")
            
            #self._check_timeseries(timeseries, units)    # will probably need to move this function out
            
            time_value_pair = convert.to_time_value_pair(timeseries, convert.tsformat('uv'))   # data_format is checked during conversion
                
            self.cy_obj = cy_ossm_time.CyOSSMTime(timeseries=time_value_pair) # this has same scope as CyWindMover object
            self._user_units = kwargs.pop('units',None)    # not sure what these should be
        else:
            self.cy_obj = self._obj_to_create(file)
            
            
    def _obj_to_create(self, file_):
        """
        open file, read a few lines to determine if it is an ossm file or a shio file
        """
        fh = open(file_, 'r')
        lines = [fh.readline() for i in range(4)]   # depends on line endings - this does not work for '\r'
        
        if len(lines[1]) == 0:
            # look for \r for lines instead of \n
            lines = string.split(lines[0],'\r',4) 
            
        if len(lines[1]) == 0:
            # if this is still 0, then throw an error!
            raise ValueError("This does not appear to be a valid file format that can be read by OSSM or Shio to get tide information")
        
        shio_file = ['[StationInfo]', 'Type=', 'Name=', 'Latitude=']
        
        if all( [shio_file[i] == lines[i][:len(shio_file[i])] for i in range(4)]):
            return cy_shio_time.CyShioTime(file_)
        
        elif len(string.split(lines[3],',')) == 7:
            #if float( string.split(lines[3],',')[-1]) != 0.0:    # maybe log / display a warning that v=0 for tide file and will be ignored
            return cy_ossm_time.CyOSSMTime(file_, file_contains=convert.tsformat('uv'))
        else:
<<<<<<< HEAD
            self.ossm = CyOSSMTime(path=file,file_contains=ts_format)
            self._user_units = self.ossm.user_units
            
        super(Tides,self).__init__(**kwargs)
=======
            raise ValueError("This does not appear to be a valid file format that can be read by OSSM or Shio to get tide information") 
>>>>>>> b5cc0444
<|MERGE_RESOLUTION|>--- conflicted
+++ resolved
@@ -326,23 +326,14 @@
     """
     def __init__(self,
                  file=None,
-<<<<<<< HEAD
-                 units=None, **kwargs):
-=======
                  timeseries=None,
                  **kwargs):
->>>>>>> b5cc0444
         """
         Tide information can be obtained from a file or set as a timeseries
         Either a file or timeseries must be giving, both cannot be None.
         
-<<<<<<< HEAD
-        Invokes super(Tides,self).__init__(**kwargs) for parent class initialization
-        
-        :param timeseries: (Required) numpy array containing time_value_pair
-=======
+	Invokes super(Tides,self).__init__(**kwargs) for parent class initialization
         :param timeseries: numpy array containing datetime_value_2d, ts_format is always 'uv'
->>>>>>> b5cc0444
         :type timeseries: numpy.ndarray[basic_types.time_value_pair, ndim=1]
         :param units: units associated with the timeseries data. If 'file' is given, then units are read in from the file. 
                       unit_conversion - NOT IMPLEMENTED YET
@@ -375,7 +366,8 @@
             self._user_units = kwargs.pop('units',None)    # not sure what these should be
         else:
             self.cy_obj = self._obj_to_create(file)
-            
+
+        super(Tides,self).__init__(**kwargs)    
             
     def _obj_to_create(self, file_):
         """
@@ -401,11 +393,4 @@
             #if float( string.split(lines[3],',')[-1]) != 0.0:    # maybe log / display a warning that v=0 for tide file and will be ignored
             return cy_ossm_time.CyOSSMTime(file_, file_contains=convert.tsformat('uv'))
         else:
-<<<<<<< HEAD
-            self.ossm = CyOSSMTime(path=file,file_contains=ts_format)
-            self._user_units = self.ossm.user_units
-            
-        super(Tides,self).__init__(**kwargs)
-=======
-            raise ValueError("This does not appear to be a valid file format that can be read by OSSM or Shio to get tide information") 
->>>>>>> b5cc0444
+            raise ValueError("This does not appear to be a valid file format that can be read by OSSM or Shio to get tide information") 