"""
__init__.py for the gnome package

"""
from itertools import chain

import sys
import logging
import json

import unit_conversion as uc

<<<<<<< HEAD
from gnomeobject import GnomeId, init_obj_log, AddLogger

__version__ = '0.2.1p1'
=======
from gnomeobject import GnomeId, AddLogger
# from gnomeobject import init_obj_log

# using a PEP 404 compliant version name
# the "dev" is for "develop" -- we can increment the number if we want
# (it needs to stay an integer) -- but probably no need
# but this will keep systems from accidentally overwrting an older, non-develop version
# the "dev" should be removed when we push to gitHub
__version__ = '0.2.1dev1'
>>>>>>> d9ff96ff


# a few imports so that the basic stuff is there

def initialize_log(config, logfile=None):
    '''
    helper function to initialize a log - done by the application using PyGnome
    config can be a file containing json or it can be a Python dict

    :param config: logging configuration as a json file or config dict
                   it needs to be in the dict config format used by ``logging.dictConfig``:
                   https://docs.python.org/2/library/logging.config.html#logging-config-dictschema

    :param logfile=None: optional name of file to log to

    '''
    if isinstance(config, basestring):
        config = json.load(open(config, 'r'))

    if logfile is not None:
        config['handlers']['file']['filename'] = logfile

    logging.config.dictConfig(config)


def initialize_console_log(level='debug'):
    '''
    Initializes the logger to simply log everything to the console (stdout)

    Likely what you want for scripting use

    :param level='debug': the level you want your log to show. options are,
                          in order of importance: "debug", "info", "warning",
                          "error", "critical"

    You will only get the logging messages at or above the level you set.

    '''
    levels = {"debug": logging.DEBUG,
              "info": logging.INFO,
              "warning": logging.WARNING,
              "error": logging.ERROR,
              "critical": logging.CRITICAL,
              }
    level = levels[level.lower()]
    format_str = '%(levelname)s - %(module)8s - line:%(lineno)d - %(message)s'
    logging.basicConfig(stream=sys.stdout,
                        level=level,
                        format=format_str,
                        )


def _valid_units(unit_name):
    'convenience function to get all valid units accepted by unit_conversion'
    _valid_units = uc.GetUnitNames(unit_name)
    _valid_units.extend(chain(*[val[1] for val in
                                uc.ConvertDataUnits[unit_name].values()]))
    return tuple(_valid_units)

# we have a sort of chicken-egg situation here.  The above functions need
# to be defined before we can import these modules.
from . import (map, environment,
               model, multi_model_broadcast,
               spill_container, spill,
               movers, outputters)

__all__ = [GnomeId,
           map,
           spill,
           spill_container,
           movers,
           environment,
           model,
           outputters,
           initialize_log,
           AddLogger,
           multi_model_broadcast]<|MERGE_RESOLUTION|>--- conflicted
+++ resolved
@@ -10,11 +10,6 @@
 
 import unit_conversion as uc
 
-<<<<<<< HEAD
-from gnomeobject import GnomeId, init_obj_log, AddLogger
-
-__version__ = '0.2.1p1'
-=======
 from gnomeobject import GnomeId, AddLogger
 # from gnomeobject import init_obj_log
 
@@ -24,7 +19,6 @@
 # but this will keep systems from accidentally overwrting an older, non-develop version
 # the "dev" should be removed when we push to gitHub
 __version__ = '0.2.1dev1'
->>>>>>> d9ff96ff
 
 
 # a few imports so that the basic stuff is there
