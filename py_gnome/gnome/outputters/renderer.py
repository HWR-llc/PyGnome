--- conflicted
+++ resolved
@@ -237,10 +237,6 @@
         # initilize the images:
         self.add_colors(self.map_colors)
         self.background_color = 'background'
-<<<<<<< HEAD
-        fn = '%s_anim.gif' % os.path.splitext(map_filename)[0] if map_filename is not None else ''
-        self.anim_filename = os.path.join(self.output_dir, fn)
-=======
 
         if self.map_filename is not None:
             file_prefix = os.path.splitext(self.map_filename)[0]
@@ -250,7 +246,6 @@
         fn = '{}{}anim.gif'.format(file_prefix, sep)
         self.anim_filename = os.path.join(output_dir, fn)
 
->>>>>>> 60978e46
         self.formats = formats
         self.delay = 50
         self.repeat = True
