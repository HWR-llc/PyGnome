
"""
renderer.py

module to hold all the map rendering code.

"""

import os
import glob
import copy

from colander import SchemaNode, MappingSchema, String, drop

from gnome.persist import base_schema

import gnome    # implicitly used when loading from dict by new_from_dict
from . import Outputter, BaseSchema
from gnome.utilities.map_canvas import MapCanvas
from gnome.utilities.serializable import Serializable, Field
from gnome.utilities.file_tools import haz_files


class RendererSchema(BaseSchema):

    # not sure if bounding box needs defintion separate from LongLatBounds
    viewport = base_schema.LongLatBounds()

    # following are only used when creating objects, not updating -
    # so missing=drop
    filename = SchemaNode(String(), missing=drop)
    projection_class = SchemaNode(String(), missing=drop)
    image_size = base_schema.ImageSize(missing=drop)
    images_dir = SchemaNode(String())
    draw_ontop = SchemaNode(String())


<<<<<<< HEAD
class Renderer(Outputter, MapCanvas, Serializable):
=======
class Renderer(Outputter, MapCanvas):
>>>>>>> e16d40e4

    """
    Map Renderer

    class that writes map images for GNOME results:
        writes the frames for the LE "movies", etc.

    """

    background_map_name = 'background_map.png'
    foreground_filename_format = 'foreground_%05i.png'
    foreground_filename_glob = 'foreground_?????.png'

    # todo: how should images_dir be saved? Absolute? Currently, it is relative
    _update = ['viewport', 'map_BB', 'images_dir', 'image_size', 'draw_ontop']
    _create = ['image_size', 'projection_class', 'draw_ontop']

    _create.extend(_update)
<<<<<<< HEAD
    _state = copy.deepcopy(Serializable._state)
=======
    _state = copy.deepcopy(Outputter._state)
>>>>>>> e16d40e4
    _state.add(save=_create, update=_update)
    _state.add_field(Field('filename', isdatafile=True,
                    save=True, read=True, test_for_eq=False))
    _schema = RendererSchema

    @classmethod
    def new_from_dict(cls, dict_):
        """
        change projection_type from string to correct type for loading from
        save file
        """
        if dict_['json_'] == 'save':
            proj = eval(dict_.pop('projection_class'))
            viewport = dict_.pop('viewport')

            obj = cls(projection_class=proj, **dict_)
            obj.viewport = viewport
        else:
            obj = super(Renderer, cls).new_from_dict(dict_)
        return obj

    def __init__(
        self,
        filename=None,
        images_dir='./',
        image_size=(800, 600),
        cache=None,
        output_timestep=None,
        output_zero_step=True,
        output_last_step=True,
        draw_ontop='forecast',
        **kwargs
        ):
        """
        Init the image renderer.

        Following args are passed to base class Outputter's init:

        :param cache: sets the cache object from which to read data. The model
            will automatically set this param

        :param output_timestep: default is None in which case everytime the
            write_output is called, output is written. If set, then output is
            written every output_timestep starting from model_start_time.
        :type output_timestep: timedelta object

        :param output_zero_step: default is True. If True then output for
            initial step (showing initial release conditions) is written
            regardless of output_timestep
        :type output_zero_step: boolean

        :param output_last_step: default is True. If True then output for
            final step is written regardless of output_timestep
        :type output_last_step: boolean

        :param draw_ontop: draw 'forecast' or 'uncertain' LEs on top. Default
            is to draw 'forecast' LEs, which are in black on top
        :type draw_ontop: str

        Remaining kwargs are passed onto baseclass's __init__ with a direct
        call: MapCanvas.__init__(..)

        Optional parameters (kwargs)

        :param projection_class: gnome.utilities.projections class to use.
            Default is gnome.utilities.projections.FlatEarthProjection
        :param map_BB:  map bounding box. Default is to use
            land_polygons.bounding_box. If land_polygons is None, then this is
            the whole world, defined by ((-180,-90),(180, 90))
        :param viewport: viewport of map -- what gets drawn and on what scale.
            Default is to set viewport = map_BB
        :param image_mode: Image mode ('P' for palette or 'L' for Black and
            White image). BW_MapCanvas inherits from MapCanvas and sets the
            mode to 'L'. Default image_mode is 'P'.
        """

        # set up the canvas

        self._filename = filename
        if filename is not None:
            polygons = haz_files.ReadBNA(filename, 'PolygonSet')
        else:
            polygons = None
        Outputter.__init__(self, cache, output_timestep, output_zero_step,
                           output_last_step)
        MapCanvas.__init__(self, image_size, land_polygons=polygons,
                           **kwargs)

        self.images_dir = images_dir

        self.last_filename = ''

        self.draw_ontop = draw_ontop

    filename = property(lambda self: self._filename)

    @property
    def draw_ontop(self):
        return self._draw_ontop

    @draw_ontop.setter
    def draw_ontop(self, val):
        if val not in ['forecast', 'uncertain']:
            raise ValueError("'draw_ontop' must be either 'forecast' or"
                            "'uncertain'. {0} is invalid.".format(val))
        self._draw_ontop = val

    def images_dir_to_dict(self):
        return os.path.abspath(self.images_dir)

    def prepare_for_model_run(self,
        model_start_time,
        cache=None,
        **kwargs):
        """
        prepares the renderer for a model run.

        Parameters passed to base class (use super): model_start_time, cache

        Does not take any other input arguments; however, to keep the interface
        the same for all outputters, define **kwargs and pass into base class

        In this case, it draws the background image and clears the previous
        images. If you want to save the previous images, a new output dir
        should be set.

        """

        super(Renderer, self).prepare_for_model_run(model_start_time,
                cache, **kwargs)

        self.clear_output_dir()

        self.draw_background()
        self.save_background(os.path.join(self.images_dir,
                             self.background_map_name))

    def clear_output_dir(self):

        # clear out output dir:
        # don't need to do this -- it will get written over.

        try:
            os.remove(os.path.join(self.images_dir,
                      self.background_map_name))
        except OSError:

                        # it's not there to delete..

            pass

        foreground_filenames = glob.glob(os.path.join(self.images_dir,
                self.foreground_filename_glob))
        for name in foreground_filenames:
            os.remove(name)

    def write_output(self, step_num, islast_step=False):
        """
        Render the map image, according to current parameters.

        :param step_num: the model step number you want rendered.
        :type step_num: int

        :param islast_step: default is False. Flag that indicates that step_num
            is last step. If 'output_last_step' is True then this is written
            out
        :type islast_step: bool

        :returns: A dict of info about this step number if this step
            is to be output, None otherwise.
                   'step_num': step_num
                   'image_filename': filename
                   'time_stamp': time_stamp # as ISO string

        use super to call base class write_output method

        If this is last step, then data is written; otherwise
        prepare_for_model_step determines whether to write the output for
        this step based on output_timestep
        """

        super(Renderer, self).write_output(step_num, islast_step)

        if not self._write_step:
            return None

        image_filename = os.path.join(self.images_dir,
                self.foreground_filename_format % step_num)

        self.create_foreground_image()

        # do a function call so data arrays get garbage collected after
        # function exists
        current_time_stamp = self._draw(step_num)

        # get the timestamp:
        time_stamp = current_time_stamp.isoformat()
        self.save_foreground(image_filename)

        self.last_filename = image_filename

        # update self._next_output_time if data is successfully written
        self._update_next_output_time(step_num, current_time_stamp)

        return {'step_num': step_num, 'image_filename': image_filename,
                'time_stamp': time_stamp}

    def _draw(self, step_num):
        """
        create a small function so data arrays are garbage collected from
        memory after this function exits - it returns current_time_stamp
        """

        # draw data for self.draw_ontop second so it draws on top
        scp = self.cache.load_timestep(step_num).items()
        if len(scp) == 1:
            self.draw_elements(scp[0])
        else:
            if self.draw_ontop == 'forecast':
                self.draw_elements(scp[1])
                self.draw_elements(scp[0])
            else:
                self.draw_elements(scp[0])
                self.draw_elements(scp[1])

        return scp[0].current_time_stamp

    def projection_class_to_dict(self):
        """
        store projection class as a string for now since that is all that
        is required for persisting
        todo: This may not be the case for all projection classes, but keep
        simple for now so we don't have to make the projection classes
        serializable
        """

        return '{0}.{1}'.format(self.projection.__module__,
                                self.projection.__class__.__name__)<|MERGE_RESOLUTION|>--- conflicted
+++ resolved
@@ -10,14 +10,14 @@
 import glob
 import copy
 
-from colander import SchemaNode, MappingSchema, String, drop
+from colander import SchemaNode, String, drop
 
 from gnome.persist import base_schema
 
 import gnome    # implicitly used when loading from dict by new_from_dict
 from . import Outputter, BaseSchema
 from gnome.utilities.map_canvas import MapCanvas
-from gnome.utilities.serializable import Serializable, Field
+from gnome.utilities.serializable import Field
 from gnome.utilities.file_tools import haz_files
 
 
@@ -35,11 +35,7 @@
     draw_ontop = SchemaNode(String())
 
 
-<<<<<<< HEAD
-class Renderer(Outputter, MapCanvas, Serializable):
-=======
 class Renderer(Outputter, MapCanvas):
->>>>>>> e16d40e4
 
     """
     Map Renderer
@@ -58,11 +54,7 @@
     _create = ['image_size', 'projection_class', 'draw_ontop']
 
     _create.extend(_update)
-<<<<<<< HEAD
-    _state = copy.deepcopy(Serializable._state)
-=======
     _state = copy.deepcopy(Outputter._state)
->>>>>>> e16d40e4
     _state.add(save=_create, update=_update)
     _state.add_field(Field('filename', isdatafile=True,
                     save=True, read=True, test_for_eq=False))
