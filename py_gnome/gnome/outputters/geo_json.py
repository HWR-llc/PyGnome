--- conflicted
+++ resolved
@@ -9,7 +9,9 @@
 
 import numpy as np
 
-from geojson import Feature, FeatureCollection, dump, MultiPoint, Point
+from geojson import (Feature, FeatureCollection, dump,
+                     MultiPoint, Point, Polygon)
+
 from colander import SchemaNode, String, drop, Int, Bool
 
 from gnome.utilities.time_utils import date_to_sec
@@ -270,31 +272,6 @@
     def get_rounded_velocities(self, velocities):
         return np.vstack((velocities['u'].round(decimals=1),
                           velocities['v'].round(decimals=1))).T
-<<<<<<< HEAD
-=======
-
-    def get_unique_velocities(self, velocities):
-        '''
-            In order to make numpy perform this function fast, we will use a
-            contiguous structured array using a view of a void type that
-            joins the whole row into a single item.
-        '''
-        dtype = np.dtype((np.void,
-                          velocities.dtype.itemsize * velocities.shape[1]))
-
-        voidtype_array = np.ascontiguousarray(velocities).view(dtype)
-
-        _, idx = np.unique(voidtype_array, return_index=True)
-
-        return velocities[idx]
-
-    def get_matching_velocities(self, velocities, v):
-        return np.where((velocities == v).all(axis=1))
-
-    def rewind(self):
-        'remove previously written files'
-        super(CurrentGeoJsonOutput, self).rewind()
->>>>>>> 011bd197
 
     def get_unique_velocities(self, velocities):
         '''
@@ -398,13 +375,13 @@
         for mover in self.ice_movers:
             features = []
             ice_thickness, ice_coverage = mover.get_ice_fields(model_time)
-            centers = mover.mover._get_center_points()
-
-            for t, c, cp in izip(ice_thickness, ice_coverage, centers):
+            triangles = self.get_triangles(mover)
+
+            for t, c, tri in izip(ice_thickness, ice_coverage, triangles):
                 features.append(Feature(id="1",
                                         properties={'thickness': t,
                                                     'coverage': c},
-                                        geometry=Point(list(cp))
+                                        geometry=Polygon(list(tri))
                                         ))
 
             geojson[mover.id] = FeatureCollection(features)
@@ -417,6 +394,34 @@
                        }
 
         return output_info
+
+    def get_triangles(self, mover):
+        '''
+            The triangle data that we get from the mover is in the form of
+            indices into the points array.
+            So we get our triangle data and points array, and then build our
+            triangle coordinates by reference.
+        '''
+        triangle_data = self.get_triangle_data(mover)
+        points = self.get_points(mover)
+
+        triangles = []
+        for ti in triangle_data:
+            coords = points[list(ti)[:3]].tolist()
+            triangles.append([coords])
+
+        return triangles
+
+    def get_triangle_data(self, mover):
+        return mover.mover._get_triangle_data()
+
+    def get_points(self, mover):
+        points = (mover.mover._get_points()
+                  .astype([('long', '<f8'), ('lat', '<f8')]))
+        points['long'] /= 10 ** 6
+        points['lat'] /= 10 ** 6
+
+        return points
 
     def rewind(self):
         'remove previously written files'
