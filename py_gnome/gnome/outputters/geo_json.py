--- conflicted
+++ resolved
@@ -168,12 +168,9 @@
 
         if self.output_dir:
             output_filename = self.output_to_file(c_geojson, step_num)
-<<<<<<< HEAD
-=======
-            output_info.update({'output_filename': output_filename})
+            output_info.['output_filename'] = output_filename
             output_filename = self.output_to_file(uc_geojson, step_num)
->>>>>>> 2eccd76f
-            output_info.update({'output_filename': output_filename})
+            output_info.['output_filename_uc'] = output_filename
 
         return output_info
 
