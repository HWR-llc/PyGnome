<<<<<<< HEAD
cimport cython
=======
>>>>>>> eadb3ac1
cimport numpy as cnp
import numpy as np

from gnome import basic_types

# following exist in gnome.cy_gnome 
from movers cimport WindMover_c,Mover_c
from type_defs cimport WorldPoint3D, LEWindUncertainRec, LEStatus, LEType, OSErr, Seconds, VelocityRec
cimport cy_mover,cy_ossm_time

"""
Dynamic casts are not currently supported in Cython - define it here instead.
Since this function is custom for each mover, just keep it with the definition for each mover
"""
cdef extern from *:
    WindMover_c* dynamic_cast_ptr "dynamic_cast<WindMover_c *>" (Mover_c *) except NULL


cdef class CyWindMover(cy_mover.CyMover):
    """
    Cython wrapper for C++ WindMover_c object. It derives from cy_mover.CyMover base class
    which defines default functionality for some methods
    """
    cdef WindMover_c *wind
    
    def __cinit__(self):
        """
        create a new WindMover_c() and also do a dynamic cast of member variable 'self.mover' to WindMover_c
        so all members of WindMover_c are available to this class
        """
        self.mover = new WindMover_c()
        self.wind = dynamic_cast_ptr(self.mover)
        
    def __dealloc__(self):
        del self.mover  # since this is allocated in this class, free memory here as well
        self.wind = NULL
    
    def __init__(self, uncertain_duration=10800, uncertain_time_delay=0,
                 uncertain_speed_scale=2, uncertain_angle_scale=0.4):
        """
        .. function:: __init__(self, uncertain_duration=10800, uncertain_time_delay=0,
                 uncertain_speed_scale=2, uncertain_angle_scale=0.4)
        
        initialize a constant wind mover
        
        :param uncertain_duation: time in seconds after which the uncertainty values are updated
        :param uncertain_time_delay: wait this long after model_start_time to turn on uncertainty
        :param uncertain_speed_scale: used in uncertainty computation
        :param uncertain_angle_scale: used in uncertainty computation
        
        constant_wind_value is a tuple of values: (u, v)
        """
        self.wind.fIsConstantWind  = 1  # Assume wind is constant, but initialize velocity to 0.
        self.wind.fConstantValue.u = 0
        self.wind.fConstantValue.v = 0
        self.wind.fDuration = uncertain_duration
        self.wind.fUncertainStartTime = uncertain_time_delay
        self.wind.fSpeedScale = uncertain_speed_scale
        self.wind.fAngleScale = uncertain_angle_scale
        
    def __repr__(self):
        """
        unambiguous repr of object, reuse for str() method
        """
        info = "CyWindMover(uncertain_duration=%s,uncertain_time_delay=%s,uncertain_speed_scale=%s,uncertain_angle_scale=%s)" \
        % (self.wind.fDuration, self.wind.fUncertainStartTime, self.wind.fSpeedScale, self.wind.fAngleScale)
        return info
        
    property uncertain_duration:
        def __get__(self):
            return self.wind.fDuration
        
        def __set__(self,value):
            self.wind.fDuration = value
    
    property uncertain_time_delay:
        def __get__(self):
            return self.wind.fUncertainStartTime
        
        def __set__(self, value):
            self.wind.fUncertainStartTime = value
    
    property uncertain_speed_scale:
        def __get__(self):
            return self.wind.fSpeedScale
        
        def __set__(self, value):
            self.wind.fSpeedScale = value
    
    property uncertain_angle_scale:
        def __get__(self):
            return self.wind.fAngleScale
        
        def __set__(self, value):
            self.wind.fAngleScale = value
        

    def get_move(self,
                 model_time,
                 step_len,
                 cnp.ndarray[WorldPoint3D, ndim=1] ref_points,
                 cnp.ndarray[WorldPoint3D, ndim=1] delta,
                 cnp.ndarray[cnp.npy_double] windages,
                 cnp.ndarray[cnp.npy_int16] LE_status,    # TODO: would be nice if we could define this as LEStatus type
                 LEType spill_type,
                 spill_ID):
        """
        .. function:: get_move(self,
                 model_time,
                 step_len,
                 cnp.ndarray[WorldPoint3D, ndim=1] ref_points,
                 cnp.ndarray[WorldPoint3D, ndim=1] delta,
                 cnp.ndarray[cnp.npy_double] windages,
                 cnp.ndarray[cnp.npy_int16] LE_status,
                 LE_type,
                 spill_ID)
                 
        Invokes the underlying C++ WindMover_c.get_move(...)
        
        :param model_time: current model time
        :param step_len: step length over which delta is computed
        :param ref_points: current locations of LE particles
        :type ref_points: numpy array of WorldPoint3D
        :param delta: the change in position of each particle over step_len
        :type delta: numpy array of WorldPoint3D
        :param LE_windage: windage to be applied to each particle
        :type LE_windage: numpy array of numpy.npy_int16
        :param le_status: status of each particle - movement is only on particles in water
        :param spill_type: LEType defining whether spill is forecast or uncertain 
        :returns: none
        """
        cdef OSErr err
        N = len(ref_points) # set a data type?
        
        # modifies delta in place
        err = self.wind.get_move(N,
                                  model_time,
                                  step_len,
                                  &ref_points[0],
                                  &delta[0],
                                  &windages[0],
                                  <short *>&LE_status[0],
                                  spill_type,
                                  spill_ID)
        if err == 1:
            raise ValueError("Make sure numpy arrays for ref_points, delta and windages are defined")
        
        """
        Can probably raise this error before calling the C++ code - but the C++ also throwing this error
        """
        if err == 2:
            raise ValueError("The value for spill type can only be 'forecast' or 'uncertainty' - you've chosen: " + str(spill_type))
        

    def set_constant_wind(self,windU,windV):
        """
        Constant wind can be set using set_ossm as well; though this is exposed for testing
        """
        self.wind.fConstantValue.u = windU
        self.wind.fConstantValue.v = windV
        self.wind.fIsConstantWind = 1
        
    def set_ossm(self, cy_ossm_time.CyOSSMTime ossm):
        """
        Use the CyOSSMTime object to set the wind mover OSSM time member variable using
        the SetTimeDep method
        """
        self.wind.SetTimeDep(ossm.time_dep)
        self.wind.fIsConstantWind = 0
        return True
   
    def get_time_value(self, modelTime):
        """
        GetTimeValue - for a specified modelTime or array of model times, it returns the wind velocity
        values
        """
        cdef cnp.ndarray[Seconds, ndim=1] modelTimeArray
        modelTimeArray = np.asarray(modelTime, basic_types.seconds).reshape((-1,))
         
        # velocity record passed to the methods and returned back to python
        cdef cnp.ndarray[VelocityRec, ndim=1] vel_rec 
        cdef VelocityRec * velrec
        
        cdef unsigned int i 
        cdef OSErr err 
        
        vel_rec = np.empty((modelTimeArray.size,), dtype=basic_types.velocity_rec)
        
        for i in range( 0, modelTimeArray.size):
           err = self.wind.GetTimeValue( modelTimeArray[i], &vel_rec[i])
           if err != 0:
               raise ValueError
        
        return vel_rec<|MERGE_RESOLUTION|>--- conflicted
+++ resolved
@@ -1,7 +1,4 @@
-<<<<<<< HEAD
-cimport cython
-=======
->>>>>>> eadb3ac1
+import cython
 cimport numpy as cnp
 import numpy as np
 
