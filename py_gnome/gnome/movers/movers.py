import os
import copy
from datetime import datetime

import numpy as np

from gnome import basic_types, GnomeId
from gnome.utilities import rand, inf_datetime  # not to confuse with python random module
from gnome.utilities import time_utils, serializable
from gnome.cy_gnome.cy_rise_velocity_mover import CyRiseVelocityMover


class Mover(object):

    """
    Base class from which all Python movers can inherit
    
    It defines the interface for a Python mover. The model expects the methods defined here. 
    The get_move(...) method needs to be implemented by the derived class.  
    
    """

    state = copy.deepcopy(serializable.Serializable.state)
<<<<<<< HEAD
    state.add(update=['on', 'active_start', 'active_stop'], create=['on'
              , 'active_start', 'active_stop'], read=['active'])

    def __init__(self, **kwargs):  # default min + max values for timespan
=======
    state.add(update=['on','active_start','active_stop'],
              create=['on','active_start','active_stop'],
              read=['active'])

    def __init__(self, **kwargs):   # default min + max values for timespan
>>>>>>> 9a25f7a1
        """
        Initialize default Mover parameters

        All parameters are optional (kwargs)

        :param on: boolean as to whether the object is on or not. Default is on
        :param active_start: datetime when the mover should be active
        :param active_stop: datetime after which the mover should be inactive
        :param id: Unique Id identifying the newly created mover (a UUID as a string). 
                   This is used when loading an object from a persisted model
        """

        self._active = True  # initialize to True, though this is set in prepare_for_model_step for each step
        self.on = kwargs.pop('on', True)  # turn the mover on / off for the run
<<<<<<< HEAD
        active_start = kwargs.pop('active_start',
                                  inf_datetime.InfDateTime('-inf'))
        active_stop = kwargs.pop('active_stop',
                                 inf_datetime.InfDateTime('inf'))

        if active_stop <= active_start:
            raise ValueError('active_start should be a python datetime object strictly smaller than active_stop'
                             )
=======
        active_start = kwargs.pop('active_start', inf_datetime.InfDateTime('-inf'))
        active_stop = kwargs.pop('active_stop', inf_datetime.InfDateTime('inf'))

        if active_stop <= active_start:
            msg = 'active_start {0} should be smaller than active_stop {1}'
            raise ValueError(msg.format(active_start, active_stop))
>>>>>>> 9a25f7a1

        self.active_start = active_start
        self.active_stop = active_stop
        self._gnome_id = GnomeId(id=kwargs.pop('id', None))
<<<<<<< HEAD
        self.array_types = {}  # empty dict since no array_types required for all movers at present
=======

        # empty dict since no array_types required for all movers at present
        self.array_types = {}
>>>>>>> 9a25f7a1

    # Methods for active property definition

    @property
    def active(self):
        return self._active

    id = property(lambda self: self._gnome_id.id)

    def datetime_to_seconds(self, model_time):
        """
        Put the time conversion call here - in case we decide to change it, it only updates here
        """

        return time_utils.date_to_sec(model_time)

    def prepare_for_model_run(self):
        """
        Override this method if a derived mover class needs to perform any actions prior to a model run 
        """

        pass

    def prepare_for_model_step(
        self,
        sc,
        time_step,
        model_time_datetime,
        ):
        """
        sets active flag based on time_span and on flag. If 
            model_time > active_start and model_time < active_stop then set flag to true.
        
        :param sc: an instance of the gnome.spill_container.SpillContainer class
        :param time_step: time step in seconds
        :param model_time_datetime: current time of the model as a date time object
        
        """

        if self.active_start <= model_time_datetime \
            and self.active_stop > model_time_datetime and self.on:
            self._active = True
        else:
            self._active = False

    def get_move(
        self,
        sc,
        time_step,
        model_time_datetime,
        ):
        """
        Compute the move in (long,lat,z) space. It returns the delta move
        for each element of the spill as a numpy array of size (number_elements X 3)
        and dtype = gnome.basic_types.world_point_type
         
        Not implemented in base class
        Each class derived from Mover object must implement it's own get_move

        :param sc: an instance of the gnome.spill_container.SpillContainer class
        :param time_step: time step in seconds
        :param model_time_datetime: current time of the model as a date time object
        """

        raise NotImplementedError('Each mover that derives from Mover base class must implement get_move(...)'
                                  )

    def model_step_is_done(self, sc=None):
        """
        This method gets called by the model when after everything else is done
        in a time step. Put any code need for clean-up, etc in here in subclassed movers.
        """

        pass


class CyMover(Mover):

    def __init__(self, **kwargs):
        """
        Base class for python wrappers around cython movers. 
        Uses super(CyMover,self).__init__(\*\*kwargs) to call Mover class __init__ method
    
        All cython movers (CyWindMover, CyRandomMover) are instantiated by a derived class,
        and then contained by this class in the member 'movers'.  They will need to extract
        info from spill object.
    
        We assumes any derived class will instantiate a 'mover' object that
        has methods like: prepare_for_model_run, prepare_for_model_step,
        
        All kwargs passed on to super class
        """

        super(CyMover, self).__init__(**kwargs)

        # initialize variables here for readability, though self.mover = None produces errors, so that is not initialized here

        self.model_time = 0
        self.positions = np.zeros((0, 3),
                                  dtype=basic_types.world_point_type)
        self.delta = np.zeros((0, 3),
                              dtype=basic_types.world_point_type)
        self.status_codes = np.zeros((0, 1),
                dtype=basic_types.status_code_type)
        self.spill_type = 0  # either a 1, or 2 depending on whether spill is certain or not

    def prepare_for_model_run(self):
        """
        Calls the contained cython mover's prepare_for_model_run() 
        """

        self.mover.prepare_for_model_run()

    def prepare_for_model_step(
        self,
        sc,
        time_step,
        model_time_datetime,
        ):
        """
        Default implementation of prepare_for_model_step(...)
         - Sets the mover's active flag if time is within specified timespan (done in base class Mover)
         - Invokes the cython mover's prepare_for_model_step
         
        :param sc: an instance of the gnome.spill_container.SpillContainer class
        :param time_step: time step in seconds
        :param model_time_datetime: current time of the model as a date time object
        
        Uses super to invoke Mover class prepare_for_model_step and does a couple more things specific to CyMover.
        """

        super(CyMover, self).prepare_for_model_step(sc, time_step,
                model_time_datetime)
        if self.active:
            uncertain_spill_count = 0
            uncertain_spill_size = np.array((0, ), dtype=np.int32)  # only useful if spill.uncertain
            if sc.uncertain:
                uncertain_spill_count = 1
                uncertain_spill_size = np.array((sc.num_elements, ),
                        dtype=np.int32)

            self.mover.prepare_for_model_step(self.datetime_to_seconds(model_time_datetime),
                    time_step, uncertain_spill_count,
                    uncertain_spill_size)

    def get_move(
        self,
        sc,
        time_step,
        model_time_datetime,
        ):
        """
        Base implementation of Cython wrapped C++ movers
        Override for things like the WindMover since it has a different implementation
        
        :param sc: spill_container.SpillContainer object
        :param time_step: time step in seconds
        :param model_time_datetime: current time of the model as a date time object
        """

        self.prepare_data_for_get_move(sc, model_time_datetime)

        # only call get_move if mover is active, it is on and there are LEs that have been released

        if self.active and len(self.positions) > 0:
            self.mover.get_move(
                self.model_time,
                time_step,
                self.positions,
                self.delta,
                self.status_codes,
                self.spill_type,
                )

        return self.delta.view(dtype=basic_types.world_point_type).reshape((-1,
                len(basic_types.world_point)))

    def prepare_data_for_get_move(self, sc, model_time_datetime):
        """
        organizes the spill object into inputs for calling with Cython wrapper's get_move(...)

        :param sc: an instance of the gnome.spill_container.SpillContainer class
        :param model_time_datetime: current time of the model as a date time object
        """

        self.model_time = self.datetime_to_seconds(model_time_datetime)

        # Get the data:

        try:
            self.positions = sc['positions']
            self.status_codes = sc['status_codes']
        except KeyError, err:
            raise ValueError('The spill container does not have the required data arrays\n'
                              + err.message)

        if sc.uncertain:
            self.spill_type = basic_types.spill_type.uncertainty
        else:
            self.spill_type = basic_types.spill_type.forecast

        # Array is not the same size, change view and reshape

        self.positions = \
            self.positions.view(dtype=basic_types.world_point).reshape((len(self.positions),
                ))
        self.delta = np.zeros(len(self.positions),
                              dtype=basic_types.world_point)

    def model_step_is_done(self, sc=None):
        """
        This method gets called by the model after everything else is done
        in a time step, and is intended to perform any necessary clean-up operations.
        Subclassed movers can override this method.
        """

        if sc is not None:
            if sc.uncertain:
                if self.active:
                    try:
                        self.status_codes = sc['status_codes']
                    except KeyError, err:
                        raise ValueError('The spill container does not have the required data array\n'
                                 + err.message)
                    self.mover.model_step_is_done(self.status_codes)
            else:
                if self.active:
                    self.mover.model_step_is_done()
        else:
            if self.active:
                self.mover.model_step_is_done()


class WeatheringMover(Mover):

    """
    Python Weathering mover

    """

    def __init__(
        self,
        wind,
        uncertain_duration=10800,
        uncertain_time_delay=0,
        uncertain_speed_scale=2.,
        uncertain_angle_scale=0.4,
        **kwargs
        ):
        """
        :param wind: wind object
        :param active: active flag
        :param uncertain_duration:     Used by the cython wind mover.  We may still need these.
        :param uncertain_time_delay:   Used by the cython wind mover.  We may still need these.
        :param uncertain_speed_scale:  Used by the cython wind mover.  We may still need these.
        :param uncertain_angle_scale:  Used by the cython wind mover.  We may still need these.
        """

        self.wind = wind
        self.uncertain_duration = uncertain_duration
        self.uncertain_time_delay = uncertain_time_delay
        self.uncertain_speed_scale = uncertain_speed_scale
        self.uncertain_angle_scale = uncertain_angle_scale

        super(WeatheringMover, self).__init__(**kwargs)

    def __repr__(self):
        return 'WeatheringMover( wind=<wind_object>, uncertain_duration= %s, uncertain_time_delay=%s, uncertain_speed_scale=%s, uncertain_angle_scale=%s)' \
            % (self.uncertain_duration, self.uncertain_time_delay,
               self.uncertain_speed_scale, self.uncertain_angle_scale)

    def validate_spill(self, spill):
        try:
            self.positions = spill['positions']

            # reshape to our needs

            self.positions = \
                self.positions.view(dtype=basic_types.world_point).reshape((len(self.positions),
                    ))
            self.status_codes = spill['status_codes']
        except KeyError, err:
            raise ValueError('The spill does not have the required data arrays\n'
                              + err.message)

        # create an array of position deltas

        self.delta = np.zeros(len(self.positions),
                              dtype=basic_types.world_point)

        if spill.uncertain:
            self.spill_type = basic_types.spill_type.uncertainty
        else:
            self.spill_type = basic_types.spill_type.forecast

    def prepare_for_model_step(
        self,
        sc,
        time_step,
        model_time_datetime,
        ):
        """
        Right now this method just calls its super() method.
        """

        super(WeatheringMover, self).prepare_for_model_step(sc,
                time_step, model_time_datetime)

    def get_move(
        self,
        sc,
        time_step,
        model_time_datetime,
        ):
        """
        :param spill: spill object
        :param time_step: time step in seconds
        :param model_time_datetime: current time of the model as a date time object
        """

        # validate our spill object

        self.validate_spill(sc)

        self.model_time = self.datetime_to_seconds(model_time_datetime)

        # self.prepare_data_for_get_move(sc, model_time_datetime)

        if self.active and len(self.positions) > 0:

            # self.mover.get_move(  self.model_time,
            #                      time_step,
            #                      self.positions,
            #                      self.delta,
            #                      self.status_codes,
            #                      self.spill_type,
            #                      0)    # only ever 1 spill_container so this is always 0!

            pass

        # return self.delta

        return self.delta.view(dtype=basic_types.world_point_type).reshape((-1,
                len(basic_types.world_point)))

<|MERGE_RESOLUTION|>--- conflicted
+++ resolved
@@ -21,18 +21,11 @@
     """
 
     state = copy.deepcopy(serializable.Serializable.state)
-<<<<<<< HEAD
-    state.add(update=['on', 'active_start', 'active_stop'], create=['on'
-              , 'active_start', 'active_stop'], read=['active'])
-
-    def __init__(self, **kwargs):  # default min + max values for timespan
-=======
     state.add(update=['on','active_start','active_stop'],
               create=['on','active_start','active_stop'],
               read=['active'])
 
     def __init__(self, **kwargs):   # default min + max values for timespan
->>>>>>> 9a25f7a1
         """
         Initialize default Mover parameters
 
@@ -47,37 +40,23 @@
 
         self._active = True  # initialize to True, though this is set in prepare_for_model_step for each step
         self.on = kwargs.pop('on', True)  # turn the mover on / off for the run
-<<<<<<< HEAD
         active_start = kwargs.pop('active_start',
                                   inf_datetime.InfDateTime('-inf'))
         active_stop = kwargs.pop('active_stop',
                                  inf_datetime.InfDateTime('inf'))
 
         if active_stop <= active_start:
-            raise ValueError('active_start should be a python datetime object strictly smaller than active_stop'
-                             )
-=======
-        active_start = kwargs.pop('active_start', inf_datetime.InfDateTime('-inf'))
-        active_stop = kwargs.pop('active_stop', inf_datetime.InfDateTime('inf'))
-
-        if active_stop <= active_start:
             msg = 'active_start {0} should be smaller than active_stop {1}'
             raise ValueError(msg.format(active_start, active_stop))
->>>>>>> 9a25f7a1
 
         self.active_start = active_start
         self.active_stop = active_stop
         self._gnome_id = GnomeId(id=kwargs.pop('id', None))
-<<<<<<< HEAD
-        self.array_types = {}  # empty dict since no array_types required for all movers at present
-=======
 
         # empty dict since no array_types required for all movers at present
         self.array_types = {}
->>>>>>> 9a25f7a1
 
     # Methods for active property definition
-
     @property
     def active(self):
         return self._active
