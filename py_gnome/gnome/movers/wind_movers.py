'''
Movers using wind as the forcing function
'''

import os
import copy

import numpy as np

from colander import (SchemaNode, Bool, String, Float, drop)

from gnome.exceptions import ReferencedObjectNotSet

from gnome.basic_types import (world_point,
                               world_point_type,
                               velocity_rec)

from gnome.cy_gnome.cy_wind_mover import CyWindMover
from gnome.cy_gnome.cy_gridwind_mover import CyGridWindMover
from gnome.cy_gnome.cy_ice_wind_mover import CyIceWindMover

from gnome.utilities.time_utils import sec_to_datetime
from gnome.utilities.rand import random_with_persistance


from gnome.environment import Wind, WindSchema
from gnome.environment.wind import constant_wind
from gnome.movers import CyMover, ProcessSchema
from gnome.persist.base_schema import GeneralGnomeObjectSchema
from gnome.persist.extend_colander import FilenameSchema

<<<<<<< HEAD
=======
from gnome.persist.base_schema import ObjType
from gnome.persist.extend_colander import LocalDateTime
from gnome.persist.validators import convertible_to_seconds
>>>>>>> 3118b168


class WindMoversBaseSchema(ProcessSchema):
    uncertain_duration = SchemaNode(
        Float(), missing=drop, save=True, update=True
    )
    uncertain_time_delay = SchemaNode(
        Float(), missing=drop, save=True, update=True
    )
    uncertain_speed_scale = SchemaNode(
        Float(), missing=drop, save=True, update=True
    )
    uncertain_angle_scale = SchemaNode(
        Float(), missing=drop, save=True, update=True
    )


class WindMoversBase(CyMover):

    _schema = WindMoversBaseSchema

    def __init__(self,
                 uncertain_duration=3,
                 uncertain_time_delay=0,
                 uncertain_speed_scale=2.,
                 uncertain_angle_scale=0.4,
                 **kwargs):
        """
        This is simply a base class for WindMover and GridWindMover for the
        common properties.

        The classes that inherit from this should define the self.mover object
        correctly so it has the required attributes.

        Input args with defaults:

        :param uncertain_duration: (seconds) the randomly generated uncertainty
            array gets recomputed based on 'uncertain_duration'
        :param uncertain_time_delay: when does the uncertainly kick in.
        :param uncertain_speed_scale: Scale for uncertainty in wind speed
            non-dimensional number
        :param uncertain_angle_scale: Scale for uncertainty in wind direction.
            Assumes this is in radians

        It calls super in the __init__ method and passes in the optional
        parameters (kwargs)
        """
        super(WindMoversBase, self).__init__(**kwargs)

        self.uncertain_duration = uncertain_duration
        self.uncertain_time_delay = uncertain_time_delay
        self.uncertain_speed_scale = uncertain_speed_scale

        # also sets self._uncertain_angle_units
        self.uncertain_angle_scale = uncertain_angle_scale

        self.array_types.update({'windages',
                                 'windage_range',
                                 'windage_persist'})

    # no conversion necessary - simply sets/gets the stored value
    uncertain_speed_scale = \
        property(lambda self: self.mover.uncertain_speed_scale,
                 lambda self, val: setattr(self.mover, 'uncertain_speed_scale',
                                           val))

    uncertain_angle_scale = \
        property(lambda self: self.mover.uncertain_angle_scale,
                 lambda self, val: setattr(self.mover, 'uncertain_angle_scale',
                                           val))

    def _seconds_to_hours(self, seconds):
        return seconds / 3600.0

    def _hours_to_seconds(self, hours):
        return hours * 3600.0

    @property
    def uncertain_duration(self):
        return self._seconds_to_hours(self.mover.uncertain_duration)

    @uncertain_duration.setter
    def uncertain_duration(self, val):
        self.mover.uncertain_duration = self._hours_to_seconds(val)

    @property
    def uncertain_time_delay(self):
        return self._seconds_to_hours(self.mover.uncertain_time_delay)

    @uncertain_time_delay.setter
    def uncertain_time_delay(self, val):
        self.mover.uncertain_time_delay = self._hours_to_seconds(val)

    def prepare_for_model_step(self, sc, time_step, model_time_datetime):
        """
        Call base class method using super
        Also updates windage for this timestep

        :param sc: an instance of gnome.spill_container.SpillContainer class
        :param time_step: time step in seconds
        :param model_time_datetime: current time of model as a date time object
        """
        super(WindMoversBase, self).prepare_for_model_step(sc, time_step,
                                                           model_time_datetime)

        # if no particles released, then no need for windage
        # TODO: revisit this since sc.num_released shouldn't be None
        if sc.num_released is None or sc.num_released == 0:
            return

        if self.active:
            random_with_persistance(sc['windage_range'][:, 0],
                                    sc['windage_range'][:, 1],
                                    sc['windages'],
                                    sc['windage_persist'],
                                    time_step)

    def get_move(self, sc, time_step, model_time_datetime):
        """
        Override base class functionality because mover has a different
        get_move signature

        :param sc: an instance of the gnome.SpillContainer class
        :param time_step: time step in seconds
        :param model_time_datetime: current time of the model as a date time
                                    object
        """
        self.prepare_data_for_get_move(sc, model_time_datetime)

        if self.active and len(self.positions) > 0:
            self.mover.get_move(self.model_time, time_step,
                                self.positions, self.delta,
                                sc['windages'],
                                self.status_codes, self.spill_type)

        return (self.delta.view(dtype=world_point_type)
                .reshape((-1, len(world_point))))

    def _state_as_str(self):
        '''
            Returns a string containing properties of object.
            This can be called by __repr__ or __str__ to display props
        '''
        info = ('  uncertain_duration={0.uncertain_duration}\n'
                '  uncertain_time_delay={0.uncertain_time_delay}\n'
                '  uncertain_speed_scale={0.uncertain_speed_scale}\n'
                '  uncertain_angle_scale={0.uncertain_angle_scale}\n'
                '  active_start time={0.active_start}\n'
                '  active_stop time={0.active_stop}\n'
                '  current on/off status={0.on}\n')
        return info.format(self)


class WindMoverSchema(WindMoversBaseSchema):
    """
    Contains properties required by UpdateWindMover and CreateWindMover
    """
    # 'wind' schema node added dynamically
<<<<<<< HEAD
    wind = GeneralGnomeObjectSchema(
        acceptable_schemas=[WindSchema],
        save=True, update=True, save_reference=True
    )
=======
    name = 'WindMover'
    description = 'wind mover properties'
    data_start = SchemaNode(LocalDateTime(), missing=drop,
                            validator=convertible_to_seconds)
    data_stop = SchemaNode(LocalDateTime(), missing=drop,
                           validator=convertible_to_seconds)
>>>>>>> 3118b168


class WindMover(WindMoversBase):
    """
    Python wrapper around the Cython wind_mover module.
    This class inherits from CyMover and contains CyWindMover

    The real work is done by the CyWindMover object.  CyMover
    sets everything up that is common to all movers.
    """
<<<<<<< HEAD
=======
    _state = copy.deepcopy(WindMoversBase._state)
    _state.add_field([Field('wind', save=True, update=True,
                            save_reference=True),
                      Field('data_start', read=True),
                      Field('data_stop', read=True),
                      ])

>>>>>>> 3118b168
    _schema = WindMoverSchema

    def __init__(self, wind=None, **kwargs):
        """
        Uses super to call CyMover base class __init__

        :param wind: wind object -- provides the wind time series for the mover

        Remaining kwargs are passed onto WindMoversBase __init__ using super.
        See Mover documentation for remaining valid kwargs.

        .. note:: Can be initialized with wind=None; however, wind must be
            set before running. If wind is not None, toggle make_default_refs
            to False since user provided a valid Wind and does not wish to
            use the default from the Model.
        """
        self.mover = CyWindMover()

        self._wind = None
        if wind is not None:
            self.wind = wind
            self.name = wind.name
            kwargs['make_default_refs'] = kwargs.pop('make_default_refs',
                                                     False)
            kwargs['name'] = kwargs.pop('name', wind.name)

        # set optional attributes
        super(WindMover, self).__init__(**kwargs)

    def __repr__(self):
        return ('{0.__class__.__module__}.{0.__class__.__name__}(\n{1})'
                .format(self, self._state_as_str()))

    def __str__(self):
        return ('WindMover - current _state. '
                'See "wind" object for wind conditions:\n{0}'
                .format(self._state_as_str()))

    @property
    def wind(self):
        return self._wind

    @wind.setter
    def wind(self, value):
        if not isinstance(value, Wind):
            raise TypeError('wind must be of type environment.Wind')
        else:
            # update reference to underlying cython object
            self._wind = value
            self.mover.set_ossm(self._wind.ossm)

    @property
    def data_start(self):
        return self.wind.data_start

    @property
    def data_stop(self):
        return self.wind.data_stop

    def prepare_for_model_run(self):
        '''
        if wind attribute is not set, raise ReferencedObjectNotSet excpetion
        '''
        super(WindMover, self).prepare_for_model_run()

        if self.on and self.wind is None:
            msg = "wind object not defined for WindMover"
            raise ReferencedObjectNotSet(msg)

def wind_mover_from_file(filename, **kwargs):
    """
    Creates a wind mover from a wind time-series file (OSM long wind format)

    :param filename: The full path to the data file
    :param kwargs: All keyword arguments are passed on to the WindMover
        constructor

    :returns mover: returns a wind mover, built from the file
    """
    w = Wind(filename=filename, format='r-theta')

    return WindMover(w, name=w.name, **kwargs)


def constant_wind_mover(speed, direction, units='m/s'):
    """
    utility function to create a mover with a constant wind

    :param speed: wind speed
    :param direction: wind direction in degrees true
                  (direction from, following the meteorological convention)
    :param units='m/s': the units that the input wind speed is in.
                        options: 'm/s', 'knot', 'mph', others...

    :return: returns a gnome.movers.WindMover object all set up.

    .. note::
        The time for a constant wind timeseries is irrelevant.
        This function simply sets it to datetime.now() accurate to hours.
    """
    return WindMover(constant_wind(speed, direction, units=units))


class GridWindMoverSchema(WindMoversBaseSchema):
    """
        Similar to WindMover except it doesn't have wind_id
    """
    filename = FilenameSchema(
        missing=drop, save=True, update=True, isdatafile=True, test_equal=False
    )
    topology_file = FilenameSchema(
        missing=drop, save=True, update=True, isdatafile=True, test_equal=False
    )
    wind_scale = SchemaNode(
        Float(), missing=drop, save=True, update=True
    )
    extrapolate = SchemaNode(
        Bool(), missing=drop, save=True, update=True
    )


class GridWindMover(WindMoversBase):

    _schema = GridWindMoverSchema

    def __init__(self, filename=None, topology_file=None,
                 extrapolate=False, time_offset=0,
                 **kwargs):
        """
        :param wind_file: file containing wind data on a grid
        :param filename: file containing wind data on a grid
        :param topology_file: Default is None. When exporting topology, it
                              is stored in this file
        :param wind_scale: Value to scale wind data
        :param extrapolate: Allow current data to be extrapolated before and
                            after file data
        :param time_offset: Time zone shift if data is in GMT

        Pass optional arguments to base class
        uses super: super(GridWindMover,self).__init__(\*\*kwargs)
        """
        if not os.path.exists(filename):
            raise ValueError('Path for wind file does not exist: {0}'
                             .format(filename))

        if topology_file is not None:
            if not os.path.exists(topology_file):
                raise ValueError('Path for Topology file does not exist: {0}'
                                 .format(topology_file))

        self.mover = CyGridWindMover(wind_scale=kwargs.pop('wind_scale', 1))
        self.mover.text_read(filename, topology_file)

        # Ideally, we would be able to run the base class initialization first
        # because we designed the Movers well.  As it is, we inherit from the
        # CyMover, and the CyMover needs to have a self.mover attribute.
        super(GridWindMover, self).__init__(**kwargs)

        # is wind_file and topology_file is stored with cy_gridwind_mover?
        self.name = os.path.split(filename)[1]
        self.filename = filename
        self.topology_file = topology_file

        self.real_data_start = sec_to_datetime(self.mover.get_start_time())
        self.real_data_stop = sec_to_datetime(self.mover.get_end_time())

        self.mover.extrapolate_in_time(extrapolate)
        self.mover.offset_time(time_offset * 3600.)

    def __repr__(self):
        """
        .. todo::
            We probably want to include more information.
        """
        return 'GridWindMover(\n{0})'.format(self._state_as_str())

    def __str__(self):
        return ('GridWindMover - current _state.\n{0}'
                .format(self._state_as_str()))

    wind_scale = property(lambda self: self.mover.wind_scale,
                          lambda self, val: setattr(self.mover, 'wind_scale',
                                                    val))

    extrapolate = property(lambda self: self.mover.extrapolate,
                           lambda self, val: setattr(self.mover, 'extrapolate',
                                                     val))

    time_offset = property(lambda self: self.mover.time_offset / 3600.,
                           lambda self, val: setattr(self.mover, 'time_offset',
                                                     val * 3600.))

    def get_grid_data(self):
        return self.get_cells()

    def get_cells(self):
        """
            Invokes the GetCellDataHdl method of TimeGridWind_c object.
            Cross-references point data to get cell coordinates.
        """
        cell_data = self.mover._get_cell_data()
        points = self.get_points()

        dtype = cell_data[0].dtype.descr
        unstructured_type = dtype[0][1]
        unstructured = (cell_data.view(dtype=unstructured_type)
                        .reshape(-1, len(dtype))[:, 1:])

        return points[unstructured]

    def get_points(self):
        points = (self.mover._get_points()
                  .astype([('long', '<f8'), ('lat', '<f8')]))
        points['long'] /= 10 ** 6
        points['lat'] /= 10 ** 6

        return points

    def get_cell_center_points(self):
        '''
        Right now the cython mover only gets the triangular center points,
        so we need to calculate centers based on the cells themselves.

        Cells will have the format (tl, tr, bl, br)
        We need to get the rectangular centers
        Center will be: (tl + ((br - tl) / 2.))
        '''
        return (self.mover._get_center_points()
                .view(dtype='<f8').reshape(-1, 2))

    def get_center_points(self):
        return self.get_cell_center_points()

    def get_scaled_velocities(self, time):
        """
        :param model_time=0:
        """
        # regular and curvilinear grids only
        if self.mover._is_regular_grid():
            num_cells = self.mover.get_num_points()
        else:
            num_tri = self.mover.get_num_triangles()
            num_cells = num_tri / 2

        # will need to update this for regular grids
        vels = np.zeros(num_cells, dtype=velocity_rec)
        self.mover.get_scaled_velocities(time, vels)

        return vels

    def export_topology(self, topology_file):
        """
        :param topology_file=None: absolute or relative path where topology
                                   file will be written.
        """
        if topology_file is None:
            raise ValueError('Topology file path required: {0}'.
                             format(topology_file))

        self.mover.export_topology(topology_file)

    def extrapolate_in_time(self, extrapolate):
        """
        :param extrapolate=false: Allow current data to be extrapolated before
                                  and after file data.
        """
        self.mover.extrapolate_in_time(extrapolate)

    def offset_time(self, time_offset):
        """
        :param offset_time=0: Allow data to be in GMT with a time zone offset
                              (hours).
        """
        self.mover.offset_time(time_offset * 3600.)

    def get_start_time(self):
        """
        :this will be the real_data_start time (seconds).
        """
        return self.mover.get_start_time()

    def get_end_time(self):
        """
        :this will be the real_data_stop time (seconds).
        """
        return self.mover.get_end_time()


class IceWindMoverSchema(WindMoversBaseSchema):
    filename = FilenameSchema(
        missing=drop, save=True, read_only=True, isdatafile=True, test_equal=False
    )
    topology_file = FilenameSchema(
        missing=drop, save=True, read_only=True, isdatafile=True, test_equal=False
    )


class IceWindMover(WindMoversBase):

    _schema = IceWindMoverSchema

    def __init__(self, filename,
                 topology_file=None,
                 extrapolate=False,
                 time_offset=0,
                 **kwargs):
        """
        Initialize an IceWindMover

        :param filename: absolute or relative path to the data file:
                         could be netcdf or filelist
        :param topology_file=None: absolute or relative path to topology file.
                                   If not given, the IceMover will
                                   compute the topology from the data file.
        :param active_start: datetime when the mover should be active
        :param active_stop: datetime after which the mover should be inactive
        :param wind_scale: Value to scale wind data
        :param extrapolate: Allow current data to be extrapolated
                            before and after file data
        :param time_offset: Time zone shift if data is in GMT

        uses super, super(IceWindMover,self).__init__(\*\*kwargs)
        """

        # NOTE: will need to add uncertainty parameters and other dialog fields
        #       use super with kwargs to invoke base class __init__

        # if child is calling, the self.mover is set by child - do not reset
        if type(self) == IceWindMover:
            self.mover = CyIceWindMover()

        if not os.path.exists(filename):
            raise ValueError('Path for current file does not exist: {0}'
                             .format(filename))

        if topology_file is not None:
            if not os.path.exists(topology_file):
                raise ValueError('Path for Topology file does not exist: {0}'
                                 .format(topology_file))

        # check if this is stored with cy_ice_wind_mover?
        self.name = os.path.split(filename)[1]
        self.filename = filename
        self.topology_file = topology_file

        # check if this is stored with cy_ice_wind_mover?

        self.extrapolate = extrapolate

        self.mover.text_read(filename, topology_file)
        self.mover.extrapolate_in_time(extrapolate)
        self.mover.offset_time(time_offset * 3600.)

        super(IceWindMover, self).__init__(**kwargs)

    def __repr__(self):
        return ('IceWindMover('
                'active_start={1.active_start}, '
                'active_stop={1.active_stop}, '
                'on={1.on})'
                .format(self.mover, self))

    def __str__(self):
        return ('IceWindMover - current _state.\n'
                '  active_start time={1.active_start}\n'
                '  active_stop time={1.active_stop}\n'
                '  current on/off status={1.on}'
                .format(self.mover, self))

    def get_grid_data(self):
        if self.mover._is_triangle_grid():
            return self.get_triangles()
        else:
            return self.get_cells()

    def get_center_points(self):
        if self.mover._is_triangle_grid():
            return self.get_triangle_center_points()
        else:
            return self.get_cell_center_points()

    def get_scaled_velocities(self, model_time):
        """
        :param model_time=0:
        """
        num_tri = self.mover.get_num_triangles()

        if self.mover._is_triangle_grid():
            num_cells = num_tri
        else:
            num_cells = num_tri / 2

        vels = np.zeros(num_cells, dtype=velocity_rec)
        self.mover.get_scaled_velocities(model_time, vels)

        return vels

    def get_ice_velocities(self, model_time):
        """
        :param model_time=0:
        """
        num_tri = self.mover.get_num_triangles()
        vels = np.zeros(num_tri, dtype=velocity_rec)

        self.mover.get_ice_velocities(model_time, vels)

        return vels

    def get_movement_velocities(self, model_time):
        """
        :param model_time=0:
        """
        num_tri = self.mover.get_num_triangles()
        vels = np.zeros(num_tri, dtype=velocity_rec)

        self.mover.get_movement_velocities(model_time, vels)

        return vels

    def get_ice_fields(self, model_time):
        """
        :param model_time=0:
        """
        num_tri = self.mover.get_num_triangles()
        num_cells = num_tri / 2

        frac_coverage = np.zeros(num_cells, dtype=np.float64)
        thickness = np.zeros(num_cells, dtype=np.float64)

        self.mover.get_ice_fields(model_time, frac_coverage, thickness)

        return frac_coverage, thickness

    def export_topology(self, topology_file):
        """
        :param topology_file=None: absolute or relative path where
                                   topology file will be written.
        """
        if topology_file is None:
            raise ValueError('Topology file path required: {0}'
                             .format(topology_file))

        self.mover.export_topology(topology_file)

    def extrapolate_in_time(self, extrapolate):
        """
        :param extrapolate=false: allow current data to be extrapolated
                                  before and after file data.
        """
        self.mover.extrapolate_in_time(extrapolate)
        self.extrapolate = extrapolate

    def offset_time(self, time_offset):
        """
        :param offset_time=0: allow data to be in GMT with a time zone offset
                              (hours).
        """
        self.mover.offset_time(time_offset * 3600.)

    def get_offset_time(self):
        """
        :param offset_time=0: allow data to be in GMT with a time zone offset
                              (hours).
        """
        return self.mover.get_offset_time() / 3600.<|MERGE_RESOLUTION|>--- conflicted
+++ resolved
@@ -28,13 +28,10 @@
 from gnome.movers import CyMover, ProcessSchema
 from gnome.persist.base_schema import GeneralGnomeObjectSchema
 from gnome.persist.extend_colander import FilenameSchema
-
-<<<<<<< HEAD
-=======
-from gnome.persist.base_schema import ObjType
+from gnome.persist.validators import convertible_to_seconds
 from gnome.persist.extend_colander import LocalDateTime
-from gnome.persist.validators import convertible_to_seconds
->>>>>>> 3118b168
+from gnome.utilities.inf_datetime import InfTime, MinusInfTime
+
 
 
 class WindMoversBaseSchema(ProcessSchema):
@@ -193,19 +190,16 @@
     Contains properties required by UpdateWindMover and CreateWindMover
     """
     # 'wind' schema node added dynamically
-<<<<<<< HEAD
     wind = GeneralGnomeObjectSchema(
         acceptable_schemas=[WindSchema],
         save=True, update=True, save_reference=True
     )
-=======
-    name = 'WindMover'
-    description = 'wind mover properties'
-    data_start = SchemaNode(LocalDateTime(), missing=drop,
-                            validator=convertible_to_seconds)
-    data_stop = SchemaNode(LocalDateTime(), missing=drop,
-                           validator=convertible_to_seconds)
->>>>>>> 3118b168
+    data_start = SchemaNode(
+        LocalDateTime(), validator=convertible_to_seconds, read_only=True
+    )
+    data_stop = SchemaNode(
+        LocalDateTime(), validator=convertible_to_seconds, read_only=True
+    )
 
 
 class WindMover(WindMoversBase):
@@ -216,16 +210,6 @@
     The real work is done by the CyWindMover object.  CyMover
     sets everything up that is common to all movers.
     """
-<<<<<<< HEAD
-=======
-    _state = copy.deepcopy(WindMoversBase._state)
-    _state.add_field([Field('wind', save=True, update=True,
-                            save_reference=True),
-                      Field('data_start', read=True),
-                      Field('data_stop', read=True),
-                      ])
-
->>>>>>> 3118b168
     _schema = WindMoverSchema
 
     def __init__(self, wind=None, **kwargs):
