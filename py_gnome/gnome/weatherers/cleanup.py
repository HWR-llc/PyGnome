--- conflicted
+++ resolved
@@ -150,7 +150,6 @@
                           sum()/data['mass'].sum())
         return (1 - avg_frac_water)
 
-<<<<<<< HEAD
     def prepare_for_model_step(self, sc, time_step, model_time):
         '''
         Do sub timestep resolution here so numbers add up correctly
@@ -163,9 +162,6 @@
         code checks to see if any LEs are marked for skimming and if
         none are found, it marks them.
         '''
-=======
-    def _active_within_start_stop_time(self, time_step, model_time):
->>>>>>> 9f1f2d19
         if not self.on:
             self._active = False
             return
@@ -175,10 +171,6 @@
             self._active = True
         else:
             self._active = False
-<<<<<<< HEAD
-=======
-            return
->>>>>>> 9f1f2d19
 
 
 class Skimmer(CleanUpBase, Serializable):
@@ -201,20 +193,6 @@
         active_start and active_stop time are required
         cleanup operations must have a valid datetime - cannot use -inf and inf
         active_start/active_stop is used to get the mass removal rate
-
-        :param amount: amount if oil/water skimmed as either mass or volume
-        :type amount: float
-        :param units: valid mass or volume units
-        :type units: str
-        :param efficiency: efficiency of skimming operation, value between 0
-            and 1 where 1 indicates 100% efficiency
-        :param active_start: start time of operation
-        :type active_start: datetime
-        :param active_stop: stop time of operation
-        :type active_stop: datetime
-
-        remaining kwargs include 'on' and 'name' and these are passed to base
-        class via super
         '''
 
         super(Skimmer, self).__init__(active_start=active_start,
@@ -278,13 +256,9 @@
         code checks to see if any LEs are marked for skimming and if
         none are found, it marks them.
         '''
-<<<<<<< HEAD
         super(Skimmer, self).prepare_for_model_step(sc, time_step, model_time)
         if not self.active:
             return
-=======
-        self._active_within_start_stop_time(time_step, model_time)
->>>>>>> 9f1f2d19
 
         # if active, setup timestep correctly
         self._set__timestep(time_step, model_time)
@@ -333,6 +307,12 @@
             rm_mass_frac = min(rm_mass / total_mass, 1.0)
             rm_mass = rm_mass_frac * total_mass
 
+            # if elements are also evaporating following could be true
+            # need to include weathering for skimmed particles, then test and
+            # add if following is required.
+            # if rm_mass_frac > 1:
+            #     rm_mass_frac = 1.0
+
             data['mass_components'] = \
                 (1 - rm_mass_frac) * data['mass_components']
             data['mass'] = data['mass_components'].sum(1)
@@ -382,7 +362,7 @@
                  active_start,
                  area_units='m^2',
                  thickness_units='m',
-                 efficiency=None,
+                 efficiency=1.0,
                  wind=None,
                  **kwargs):
         '''
@@ -441,12 +421,6 @@
         self._efficiency = None
         self.efficiency = efficiency
         self.wind = wind
-
-        if self.efficiency is None and wind is None:
-            msg = ("Set the 'efficiency' or provide 'wind' object so "
-                   "efficiency can be computed. Without at least one, it "
-                   "will fail during step")
-            self.logger.warning(msg)
 
     @property
     def area_units(self):
