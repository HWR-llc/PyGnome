#!/usr/bin/env python

"""
Assorted code for working with TAMOC
"""

from datetime import timedelta

import copy
import random
import numpy as np
import unit_conversion as uc

from netCDF4 import date2num, num2date
from datetime import datetime

import gnome
from gnome.utilities import serializable
from gnome.utilities.projections import FlatEarthProjection
from gnome.cy_gnome.cy_rise_velocity_mover import rise_velocity_from_drop_size

from tamoc import ambient, seawater
from tamoc import chemical_properties as chem
from tamoc import dbm, sintef, dispersed_phases, params
from tamoc import bent_plume_model as bpm
from tamoc import chemical_properties as chem

__all__ = []

# def tamoc_spill(release_time,
#                 start_position,
#                 num_elements=None,
#                 end_release_time=None,
#                 name='TAMOC plume'):
#     '''
#     Helper function returns a Spill object for a spill from the TAMOC model

#     This version is essentially a template -- it needs to be filled in with
#     access to the parameters from the "real" TAMOC model.

#     Also, this version is for inert particles only a size and density.
#     They will not change once released into gnome.

#     Future work: create a "proper" weatherable oil object.

#     :param release_time: start of plume release
#     :type release_time: datetime.datetime

#     :param start_position: location of initial release
#     :type start_position: 3-tuple of floats (long, lat, depth)

#     :param num_elements: total number of elements to be released
#     :type num_elements: integer

#     :param end_release_time=None: End release time for a time varying release.
#                                   If None, then release runs for tehmodel duration
#     :type end_release_time: datetime.datetime

#     :param float flow_rate=None: rate of release mass or volume per time.
#     :param str units=None: must provide units for amount spilled.
#     :param tuple windage_range=(.01, .04): Percentage range for windage.
#                                            Active only for surface particles
#                                            when a mind mover is added
#     :param windage_persist=900: Persistence for windage values in seconds.
#                                 Use -1 for inifinite, otherwise it is
#                                 randomly reset on this time scale.
#     :param str name='TAMOC spill': a name for the spill.
#     '''

#     release = PointLineRelease(release_time=release_time,
#                                start_position=start_position,
#                                num_elements=num_elements,
#                                end_release_time=end_release_time)

#     # This helper function is just passing parameters thru to the plume
#     # helper function which will do the work.
#     # But this way user can just specify all parameters for release and
#     # element_type in one go...
#     element_type = elements.plume(distribution_type=distribution_type,
#                                   distribution=distribution,
#                                   substance_name=substance,
#                                   windage_range=windage_range,
#                                   windage_persist=windage_persist,
#                                   density=density,
#                                   density_units=density_units)

#     return Spill(release,
#                  element_type=element_type,
#                  amount=amount,
#                  units=units,
#                  name=name)


class TamocDroplet():
    """
    Dummy class to show what we need from the TAMOC output
    """
    def __init__(self,
                 mass_flux=1.0,  # kg/s
                 radius=1e-6,  # meters
                 density=900.0,  # kg/m^3 at 15degC
                 position=(10, 20, 100),  # (x, y, z) in meters
<<<<<<< HEAD
                 flag_phase_insitu = 'Mixture', # flag for the phase of the particle at  plumetermination
                 flag_phase_surface = 'Mixture' # flag for the phase of the particle at  1 atm and 15 degC
=======
                 flag_phase_insitu='Mixture',  # flag for the phase of the particle at  plumetermination
                 flag_phase_surface='Mixture'  # flag for the phase of the particle at  1 atm and 15 degC
>>>>>>> 5a501c1b
                 ):

        self.mass_flux = mass_flux
        self.radius = radius
        self.density = density
        self.position = np.asanyarray(position)

    def __repr__(self):
        return '[flux = {0}, radius = {1}, density = {2}, position = {3}]'.format(self.mass_flux, self.radius, self.density, self.position)


class TamocDissMasses():
    """
        Dummy class to show what we need from the TAMOC output
        """
    def __init__(self,
                 mass_flux=1.0,  # kg/s
                 position=(10, 20, 100),  # (x, y, z) in meters
                 chem_name='x'
                 ):
        self.mass_flux = mass_flux
        self.position = np.asanyarray(position)
        self.chem_name = chem_name

    def __repr__(self):
        return '[flux = {0}, position = {1}, chem_name = {2}]'.format(self.mass_flux, self.position, self.chem_name)


def log_normal_pdf(x, mean, std):
    """
    Utility  to compute the log normal CDF

    used to get "realistic" distributin of droplet sizes

    """

    sigma = np.sqrt(np.log(1 + std ** 2 / mean ** 2))
    mu = np.log(mean) + sigma ** 2 / 2
    return ((1 / (x * sigma * np.sqrt(2 * np.pi))) * np.exp(-((np.log(x) - mu) ** 2 / (2 * sigma ** 2))))


def fake_tamoc_results(num_droplets=10):
    """
    utility for providing a tamoc result set

    a simple list of TamocDroplet objects
    """

    # sizes from 10 to 1000 microns
    radius = np.linspace(10, 300, num_droplets) * 1e-6  # meters

    mass_flux = log_normal_pdf(2 * radius, 2e-4, 1.5e-4) * 0.1
    # normalize to 10 kg/s (about 5000 bbl per day)
    mass_flux *= 10.0 / mass_flux.sum()

    # give it a range, why not?
    density = np.linspace(900, 850, num_droplets)  # kg/m^3 at 15degC

    # linear release
    position = np.empty((num_droplets, 3), dtype=np.float64)
    position[:, 0] = np.linspace(10, 50, num_droplets)  # x
    position[:, 1] = np.linspace(5, 25, num_droplets)  # y
    position[:, 2] = np.linspace(20, 100, num_droplets)  # z

    results = [TamocDroplet(*params) for params in zip(mass_flux,
                                                       radius,
                                                       density,
                                                       position)]

    return results


class TamocSpill(gnome.spill.spill.BaseSpill):
    """
    Models a spill
    """
    # _update = ['on', 'release',
    #            'amount', 'units', 'amount_uncertainty_scale']

    # _create = ['frac_coverage']
    # _create.extend(_update)

    # _state = copy.deepcopy(serializable.Serializable._state)
    # _state.add(save=_create, update=_update)
    # _state += serializable.Field('element_type',
    #                              save=True,
    #                              save_reference=True,
    #                              update=True)
    # _schema = SpillSchema

    # valid_vol_units = _valid_units('Volume')
    # valid_mass_units = _valid_units('Mass')
#         # Release depth (m)
#         z0 = 2000
#         # Release diameter (m)
#         D = 0.30
#         # Release temperature (K)
#         T0 = 273.15 + 150.
#         # Release angles of the plume (radians)
#         phi_0 = -np.pi / 2.
#         theta_0 = 0.
#         # Salinity of the continuous phase fluid in the discharge (psu)
#         S0 = 0.
#         # Concentration of passive tracers in the discharge (user-defined)
#         c0 = 1.
#         # List of passive tracers in the discharge
#         chem_name = 'tracer'
#         # Presence or abscence of hydrates in the particles
#         hydrate = True
#         # Prescence or abscence of dispersant
#         dispersant = True
#         # Reduction in interfacial tension due to dispersant
#         sigma_fac = np.array([[1.], [1. / 200.]])  # sigma_fac[0] - for gas; sigma_fac[1] - for liquid
#         # Define liquid phase as inert
#         inert_drop = 'False'
#         # d_50 of gas particles (m)
#         d50_gas = 0.008
#         # d_50 of oil particles (m)
#         d50_oil = 0.0038
#         # number of bins in the particle size distribution
#         nbins = 10
#         # Create the ambient profile needed for TAMOC
#         # name of the nc file
#         nc_file = './Input/case_01'
#         # Define and input the ambient ctd profiles
#         fname_ctd = './Input/ctd_api.txt'
#         # Define and input the ambient velocity profile
#         ua = 0.05

    def __init__(self,
                 release_time,
                 start_position,
                 num_elements=None,
                 end_release_time=None,
                 name='TAMOC plume',
                 TAMOC_interval=None,
                 on=True,
                 tamoc_parameters={'depth': 2000.,
                                   'diameter': 0.3,
                                   'release_flowrate': 20000.,
                                   'release_temp': 273.15 + 150,
                                   'release_phi': (-np.pi / 2.),
                                   'release_theta': 0.,
                                   'discharge_salinity': 0.,
                                   'tracer_concentration': 1.,
                                   'hydrate': True,
                                   'dispersant': False,
                                   'sigma_fac': np.array([[1.], [1. / 200.]]),
                                   'inert_drop': False,
                                   'd50_gas': 0.008,
                                   'd50_oil': 0.0038,
                                   'nbins': 20,
                                   'nc_file': './Input/case_01',
                                   'fname_ctd': './Input/ctd_api.txt',
                                   'ua': np.array([0.05, 0.05]),
                                   'va': np.array([0.06, 0.06]),
                                   'wa': np.array([0.01, 0.01]),
                                   'depths': np.array([0, 1])},
                 data_sources={'currents': None,
                               'salinity': None,
                               'temperature': None}
                 ):
        """

        """
        super(TamocSpill, self).__init__(release_time=release_time,
                                         name=name)

        self.release_time = release_time
        self.start_position = start_position
        self.num_elements = num_elements
        self.end_release_time = end_release_time
        self.num_released = 0
        self.amount_released = 0.0

        self.tamoc_interval = timedelta(hours=TAMOC_interval) if TAMOC_interval is not None else None
        self.last_tamoc_time = release_time
        self.droplets = None
        self.on = on  # spill is active or not
        self.name = name
        self.tamoc_parameters = tamoc_parameters
        self.data_sources = data_sources

    def update_environment_conditions(self, current_time):
        ds = self.data_sources
        if ds['currents'] is not None:
            currents = ds['currents']
            u_data = currents.variables[0].data
            v_data = currents.variables[1].data
            source_idx = currents.grid.locate_faces(np.array(self.start_position)[0:2], 'node')
            print source_idx
            time_idx = currents.time.index_of(current_time, False)
            print time_idx
            u_conditions = u_data[time_idx, :, source_idx[0], source_idx[1]]
            max_depth_ind = np.where(u_conditions.mask)[0].min()
            u_conditions = u_conditions[0:max_depth_ind]
            v_conditions = v_data[time_idx, 0:max_depth_ind, source_idx[0], source_idx[1]]
#            for d in range(0, max_depth_ind):
#                uv[d] = currents.at(np.array(self.start_position)[0:2], current_time, depth=d, memoize=False)
#                print d
#                print uv[d]
            self.tamoc_parameters['ua'] = u_conditions
            self.tamoc_parameters['va'] = v_conditions
            print 'getdepths'
#            depth_var = u_data._grp[currents.variables[0].data.dimensions[1]]
            try:
                self.tamoc_parameters['depths'] = u_data._grp['depth_levels'][0:max_depth_ind]
            except IndexError:
                self.tamoc_parameters['depths'] = u_data._grp['depth'][0:max_depth_ind]
        if ds['salinity'] is not None:
            pass
        if ds['temperature'] is not None:
            pass

    def run_tamoc(self, current_time, time_step):
        """
        runs TAMOC if no droplets have been initialized or if current_time has
        reached last_tamoc_run + interval
        """
        if self.on:
            if self.tamoc_interval is None:
                if self.last_tamoc_time is None:
                    self.last_tamoc_time = current_time
                    self.droplets, self.diss_components = self._run_tamoc()
                return self.droplets

            if (current_time >= self.release_time and (self.last_tamoc_time is None or self.droplets is None) or
                    current_time >= self.last_tamoc_time + self.tamoc_interval and current_time < self.end_release_time):
                self.last_tamoc_time = current_time
                self.droplets, self.diss_components = self._run_tamoc()
        return self.droplets

    def _run_tamoc(self):
        """
        this is the code that actually calls and runs tamoc_output

        it returns a list of TAMOC droplet objects
        """
        # Release conditions

        tp = self.tamoc_parameters
        # Release depth (m)
        z0 = tp['depth']
        # Release diameter (m)
        D = tp['diameter']
        # Release flowrate (bpd)
        Q = tp['release_flowrate']
        # Release temperature (K)
        T0 = tp['release_temp']
        # Release angles of the plume (radians)
        phi_0 = tp['release_phi']
        theta_0 = tp['release_theta']
        # Salinity of the continuous phase fluid in the discharge (psu)
        S0 = tp['discharge_salinity']
        # Concentration of passive tracers in the discharge (user-defined)
        c0 = tp['tracer_concentration']
        # List of passive tracers in the discharge
        chem_name = 'tracer'
        # Presence or abscence of hydrates in the particles
        hydrate = tp['hydrate']
        # Prescence or abscence of dispersant
        dispersant = tp['dispersant']
        # Reduction in interfacial tension due to dispersant
        sigma_fac = tp['sigma_fac']  # sigma_fac[0] - for gas; sigma_fac[1] - for liquid
        # Define liquid phase as inert
        inert_drop = tp['inert_drop']
        # d_50 of gas particles (m)
        d50_gas = tp['d50_gas']
        # d_50 of oil particles (m)
        d50_oil = tp['d50_oil']
        # number of bins in the particle size distribution
        nbins = tp['nbins']
        # Create the ambient profile needed for TAMOC
        # name of the nc file
        nc_file = tp['nc_file']
        # Define and input the ambient ctd profiles
        fname_ctd = tp['fname_ctd']
        # Define and input the ambient velocity profile
        ua = tp['ua']
        va = tp['va']
        wa = tp['wa']
        depths = tp['depths']

        profile = self.get_profile(nc_file, fname_ctd, ua, va, wa, depths)

        # Get the release fluid composition
        fname_composition = './Input/API_2000.csv'
        composition, mass_frac = self.get_composition(fname_composition)

        # Read in the user-specified properties for the chemical data
        data, units = chem.load_data('./Input/API_ChemData.csv')
        oil = dbm.FluidMixture(composition, user_data=data)

        # Get the release rates of gas and liquid phase
        md_gas, md_oil = self.release_flux(oil, mass_frac, profile, T0, z0, Q)
        print 'md_gas, md_oil', np.sum(md_gas), np.sum(md_oil)
        # Get the particle list for this composition
        particles = self.get_particles(composition, data, md_gas, md_oil, profile, d50_gas, d50_oil,
                                  nbins, T0, z0, dispersant, sigma_fac, oil, mass_frac, hydrate, inert_drop)
        print len(particles)
        print particles

        # Run the simulation
        jlm = bpm.Model(profile)
        jlm.simulate(np.array([0., 0., z0]), D, None, phi_0, theta_0,
                     S0, T0, c0, chem_name, particles, track=False, dt_max=60.,
                     sd_max=6000.)

        # Update the plume object with the nearfiled terminal level answer
        jlm.q_local.update(jlm.t[-1], jlm.q[-1], jlm.profile, jlm.p, jlm.particles)

        Mp = np.zeros((len(jlm.particles), len(jlm.q_local.M_p[0])))
        gnome_particles = []
        gnome_diss_components = []
#        print jlm.particles
        m_tot_nondiss = 0.
        for i in range(len(jlm.particles)):
            nb0 = jlm.particles[i].nb0
            Tp = jlm.particles[i].T
            Mp[i, 0:len(jlm.q_local.M_p[i])] = jlm.q_local.M_p[i][:] / jlm.particles[i].nbe
            mass_flux = np.sum(Mp[i, :] * jlm.particles[i].nb0)
            density = jlm.particles[i].rho_p
            radius = (jlm.particles[i].diameter(Mp[i, 0:len(jlm.particles[i].m)], Tp,
                                                jlm.q_local.Pa, jlm.q_local.S, jlm.q_local.T)) / 2.
            position = np.array([jlm.particles[i].x, jlm.particles[i].y, jlm.particles[i].z])
            # Calculate the equlibrium and get the particle phase
            Eq_parti = dbm.FluidMixture(composition=jlm.particles[i].composition[:],
                                        user_data=data)
            # Get the particle equilibrium at the plume termination conditions
            print 'Insitu'
            flag_phase_insitu = self.get_phase(jlm.profile, Eq_parti, Mp[i, :]/np.sum(Mp[i, :]), Tp, jlm.particles[i].z)
            # Get the particle equilibrium at the 15 C and 1 atm
            print 'Surface'
            flag_phase_surface = self.get_phase(jlm.profile, Eq_parti, Mp[i, :]/np.sum(Mp[i, :]), 273.15 + 15. , 0.)
            gnome_particles.append(TamocDroplet(mass_flux, radius, density, position))

        for p in gnome_particles:
            print p
        m_tot_diss = 0.
        # Calculate the dissolved particle flux
        for j in range(len(jlm.chem_names)):
            diss_mass_flux = jlm.q_local.c_chems[j] * np.pi * jlm.q_local.b**2 * jlm.q_local.V
            m_tot_diss += diss_mass_flux
#            print diss_mass_flux
            position = np.array([jlm.q_local.x, jlm.q_local.y, jlm.q_local.z])
#            print position
            chem_name = jlm.q_local.chem_names[j]
#            print chem_name
            gnome_diss_components.append(TamocDissMasses(diss_mass_flux, position,chem_name))

        print 'total dissolved mass flux at plume termination' ,m_tot_diss
        print 'total non ddissolved mass flux at plume termination', m_tot_nondiss
        print 'total mass flux tracked at plume termination',m_tot_diss+m_tot_nondiss
        print 'total mass flux released at the orifice',np.sum(md_gas)+ np.sum(md_oil)
        print 'perccentsge_error', (np.sum(md_gas)+ np.sum(md_oil)-m_tot_diss-m_tot_nondiss)/(np.sum(md_gas)+ np.sum(md_oil))*100.

        return gnome_particles, gnome_diss_components
    def __repr__(self):
        return ('{0.__class__.__module__}.{0.__class__.__name__}()'.format(self))

    def _get_mass_distribution(self, mass_fluxes, time_step):
        ts = time_step
        delta_masses = []
        for flux in mass_fluxes:
            delta_masses.append(flux * ts)
        total_mass = sum(delta_masses)
        proportions = [d_mass / total_mass for d_mass in delta_masses]

        return (delta_masses, proportions, total_mass)

    @property
    def units(self):
        """
        Default units in which amount of oil spilled was entered by user.
        The 'amount' property is returned in these 'units'
        """
        return self._units

    @units.setter
    def units(self, units):
        """
        set default units in which volume data is returned
        """
        self._check_units(units)  # check validity before setting
        self._units = units

    def _check_units(self, units):
        """
        Checks the user provided units are in list of valid volume
        or mass units
        """

        if (units in self.valid_vol_units or
                units in self.valid_mass_units):
            return True
        else:
            msg = ('Units for amount spilled must be in volume or mass units. '
                   'Valid units for volume: {0}, for mass: {1} ').format(
                       self.valid_vol_units, self.valid_mass_units)
            ex = uc.InvalidUnitError(msg)
            self.logger.exception(ex, exc_info=True)
            raise ex  # this should be raised since run will fail otherwise

    # what is this for??
    def get_mass(self, units=None):
        '''
        Return the mass released during the spill.
        User can also specify desired output units in the function.
        If units are not specified, then return in 'SI' units ('kg')
        If volume is given, then use density to find mass. Density is always
        at 15degC, consistent with API definition
        '''
        # first convert amount to 'kg'
        if self.units in self.valid_mass_units:
            mass = uc.convert('Mass', self.units, 'kg', self.amount_released)

        if units is None or units == 'kg':
            return mass
        else:
            self._check_units(units)
            return uc.convert('Mass', 'kg', units, mass)

    def uncertain_copy(self):
        """
        Returns a deepcopy of this spill for the uncertainty runs

        The copy has everything the same, including the spill_num,
        but it is a new object with a new id.

        Not much to this method, but it could be overridden to do something
        fancier in the future or a subclass.

        There are a number of python objects that cannot be deepcopied.
        - Logger objects

        So we copy them temporarily to local variables before we deepcopy
        our Spill object.
        """
        u_copy = copy.deepcopy(self)
        self.logger.debug(self._pid + "deepcopied spill {0}".format(self.id))

        return u_copy

    def rewind(self):
        """
        rewinds the release to original status (before anything has been
        released).
        """
        self.num_released = 0
        self.amount_released = 0
        # don't want to run tamoc on every rewind! self.droplets = self.run_tamoc()
        self.last_tamoc_time = None

    def num_elements_to_release(self, current_time, time_step):
        """
        Determines the number of elements to be released during:
        current_time + time_step

        It invokes the num_elements_to_release method for the the unerlying
        release object: self.release.num_elements_to_release()

        :param current_time: current time
        :type current_time: datetime.datetime
        :param int time_step: the time step, sometimes used to decide how many
            should get released.

        :returns: the number of elements that will be released. This is taken
            by SpillContainer to initialize all data_arrays.
        """
        if not self.on:
            return 0

        if current_time < self.release_time or current_time > self.end_release_time:
            return 0

        self.droplets = self.run_tamoc(current_time, time_step)

        duration = (self.end_release_time - self.release_time).total_seconds()
        if duration is 0:
            duration = 1
        LE_release_rate = self.num_elements / duration
        num_to_release = int(LE_release_rate * time_step)
        if self.num_released + num_to_release > self.num_elements:
            num_to_release = self.num_elements - self.num_released

        return num_to_release

        # return self.release.num_elements_to_release(current_time, time_step)

    def set_newparticle_values(self, num_new_particles, current_time,
                               time_step, data_arrays):
        """
        SpillContainer will release elements and initialize all data_arrays
        to default initial value. The SpillContainer gets passed as input and
        the data_arrays for 'position' get initialized correctly by the release
        object: self.release.set_newparticle_positions()

        If a Spill Amount is given, the Spill object also sets the 'mass' data
        array; else 'mass' array remains '0'

        :param int num_new_particles: number of new particles that were added.
            Always greater than 0
        :param current_time: current time
        :type current_time: datetime.datetime
        :param time_step: the time step, sometimes used to decide how many
            should get released.
        :type time_step: integer seconds
        :param data_arrays: dict of data_arrays provided by the SpillContainer.
            Look for 'positions' array in the dict and update positions for
            latest num_new_particles that are released
        :type data_arrays: dict containing numpy arrays for values

        Also, the set_newparticle_values() method for all element_type gets
        called so each element_type sets the values for its own data correctly
        """
        mass_fluxes = [tam_drop.mass_flux for tam_drop in self.droplets]
        delta_masses, proportions, total_mass = self._get_mass_distribution(mass_fluxes, time_step)

        # set up LE distribution, the number of particles in each 'release point'
        LE_distribution = [int(num_new_particles * p) for p in proportions]
        diff = num_new_particles - sum(LE_distribution)
        for i in range(0, diff):
            LE_distribution[i % len(LE_distribution)] += 1

        # compute release point location for each droplet
        positions = [self.start_position + FlatEarthProjection.meters_to_lonlat(d.position, self.start_position) for d in self.droplets]
        for p in positions:
            p[0][2] -= self.start_position[2]

        # for each release location, set the position and mass of the elements released at that location
        total_rel = 0
        for mass_dist, n_LEs, pos, droplet in zip(delta_masses, LE_distribution, positions, self.droplets):
            start_idx = -num_new_particles + total_rel
            if start_idx == 0:
                break
            end_idx = start_idx + n_LEs
            if end_idx == 0:
                end_idx = None
#             print '{0} to {1}'.format(start_idx, end_idx)
            if start_idx == end_idx:
                continue

            data_arrays['positions'][start_idx:end_idx] = pos
            data_arrays['mass'][start_idx:end_idx] = mass_dist / n_LEs
            data_arrays['init_mass'][start_idx:end_idx] = mass_dist / n_LEs
            data_arrays['density'][start_idx:end_idx] = droplet.density
            data_arrays['droplet_diameter'][start_idx:end_idx] = np.random.normal(droplet.radius * 2, droplet.radius * 0.15, (n_LEs))
            v = data_arrays['rise_vel'][start_idx:end_idx]
            rise_velocity_from_drop_size(v,
                                         data_arrays['density'][start_idx:end_idx],
                                         data_arrays['droplet_diameter'][start_idx:end_idx],
                                         0.0000013, 1020)
            data_arrays['rise_vel'][start_idx:end_idx] = v
            total_rel += n_LEs

        self.num_released += num_new_particles
        self.amount_released += total_mass

    # def get(self, prop=None):
    #     print "in get:", prop
    #     try:
    #         return getattr(self, prop)
    #     except AttributeError:
    #         super(TamocSpill, self).get(prop)

        # if self.element_type is not None:
        #     self.element_type.set_newparticle_values(num_new_particles, self,
        #                                              data_arrays)

        # self.release.set_newparticle_positions(num_new_particles, current_time,
        #                                        time_step, data_arrays)

        # data_arrays['mass'][-num_new_particles:] = \
        #     self._elem_mass(num_new_particles, current_time, time_step)

        # # set arrays that are spill specific - 'frac_coverage'
        # if 'frac_coverage' in data_arrays:
        #     data_arrays['frac_coverage'][-num_new_particles:] = \
        #         self.frac_coverage

    def get_profile(self, nc_name, fname, u_a, v_a, w_a, depths):
        """
        Read in the ambient CTD data

        Read in the CTD data specified by API for all test cases.  Append the
        velocity information to the CTD file.

        Parameters
        ----------
        nc_name : str
        Name to call the netCDF4 dataset.
        u_a : float
        Crossflow velocity for this test case (m/s).

        Returns
        -------
        profile : `ambient.Profile` object
        Returns an `ambient.Profile` object of the ambient CTD and velocity
        information

        """
        # Get the ambient CTD data
        names = ['z', 'temperature', 'salinity', 'oxygen']
        units = ['m', 'deg C', 'psu', 'mmol/m^3']
        data = np.loadtxt(fname, comments='%')

        # Convert the data to standard units
        M_o2 = 31.9988 / 1000.  # kg/mol
        data[:, 3] = data[:, 3] / 1000. * M_o2
        units[3] = 'kg/m^3'
        data, units = ambient.convert_units(data, units)

        # Create an empty netCDF4 dataset to store the CTD dat
        summary = 'Global horizontal mean hydrographic and oxygen data'
        source = 'Taken from page 226 of Sarmiento and Gruber'
        sea_name = 'Global'
        p_lat = 0.
        p_lon = 0.
        p_time = date2num(datetime(1998, 1, 1, 1, 0, 0),
                      units='seconds since 1970-01-01 00:00:00 0:00',
                      calendar='julian')
        nc = ambient.create_nc_db(nc_name, summary, source, sea_name, p_lat,
                                  p_lon, p_time)

        # Insert the data into the netCDF dataset
        comments = ['average', 'average', 'average', 'average']
        nc = ambient.fill_nc_db(nc, data, names, units, comments, 0)

        # Compute the pressure and insert into the netCDF dataset
        P = ambient.compute_pressure(data[:, 0], data[:, 1], data[:, 2], 0)
        P_data = np.vstack((data[:, 0], P)).transpose()
        nc = ambient.fill_nc_db(nc, P_data, ['z', 'pressure'], ['m', 'Pa'],
                                              ['average', 'computed'], 0)

        # Create an ambient.Profile object from this dataset
        profile = ambient.Profile(nc, chem_names='all')

        # Force the max depth to model
#        depths[-1] = profile.z_max

        # Add the crossflow velocity

        print '******************'
        print depths
        print '******************'

        u_crossflow = np.zeros((len(depths), 2))
        u_crossflow[:, 0] = depths
        if u_a.shape != depths.shape:
            u_crossflow[:, 1] = np.linspace(u_a[0], u_a[-1], len(depths))
        else:
            u_crossflow[:, 1] = u_a
        symbols = ['z', 'ua']
        units = ['m', 'm/s']
        comments = ['provided', 'provided']
        profile.append(u_crossflow, symbols, units, comments, 0)

        v_crossflow = np.zeros((len(depths), 2))
        v_crossflow[:, 0] = depths
        if v_a.shape != depths.shape:
            v_crossflow[:, 1] = np.linspace(v_a[0], v_a[-1], len(depths))
        else:
            v_crossflow[:, 1] = v_a
        symbols = ['z', 'va']
        units = ['m', 'm/s']
        comments = ['provided', 'provided']
        profile.append(v_crossflow, symbols, units, comments, 0)

        w_crossflow = np.zeros((len(depths), 2))
        w_crossflow[:, 0] = depths
        if w_a.shape != depths.shape:
            w_crossflow[:, 1] = np.linspace(w_a[0], w_a[-1], len(depths))
        else:
            w_crossflow[:, 1] = w_a
        symbols = ['z', 'wa']
        units = ['m', 'm/s']
        comments = ['provided', 'provided']
        profile.append(w_crossflow, symbols, units, comments, 0)

        # Finalize the profile (close the nc file)
        profile.close_nc()

        # Return the final profile
        return profile

    def get_composition(self, fname):

        composition = []
        mass_frac = []

        with open(fname) as datfile:
            for line in datfile:

                # Get a line of data
                entries = line.strip().split(',')
                print entries

                # Excel sometimes addes empty columns...remove them.
                if len(entries[len(entries) - 1]) is 0:
                    entries = entries[0:len(entries) - 1]

                if line.find('%') >= 0:
                    # This is a header line...ignore it
                    pass

                else:
                    composition.append(entries[0])
                    print type(entries[1])
                    mass_frac.append(np.float64(entries[1]))

        # Return the release composition data
        return (composition, mass_frac)

    def release_flux(self, oil, mass_frac, profile, T0, z0, Q):
        """
        Calulate the release flux

        """
        # Compute the phase equilibrium at the surface
        m0, xi, K = oil.equilibrium(mass_frac, 273.15 + 15., 101325.)

        # Get the mass flux of oil
        rho_o = oil.density(m0[1, :], 273.15 + 15., 101325.)[1, 0]
        md_o = Q * 0.15899 * rho_o / 24. / 60. / 60.

        # The amount of gas coming with that volume flux of oil is determined
        # by the equilibrium
        rho_g = oil.density(m0[0, :], 273.15 + 15., 101325.)[0, 0]
        md_g = np.sum(m0[0, :]) / np.sum(m0[1, :]) * md_o

        # Get the total mass flux of each component in the mixture
        m_tot = mass_frac / np.sum(mass_frac) * (md_o + md_g)

        # Compute the GOR as a check
        V_o = md_o / rho_o / 0.15899  # bbl/s
        V_g = md_g / rho_g * 35.3147  # ft^3/s

        # Determine the mass fluxes at the release point
        P = profile.get_values(z0, ['pressure'])
        m0, xi, K = oil.equilibrium(m_tot, T0, P)
        md_gas = m0[0, :]
        md_oil = m0[1, :]

        # Return the total mass flux of gas and oil at the release
        return (md_gas, md_oil)


    def get_particles(self, composition, data, md_gas0, md_oil0, profile, d50_gas, d50_oil, nbins,
                  T0, z0, dispersant, sigma_fac, oil, mass_frac, hydrate, inert_drop):
        """
        docstring for get_particles

        """

        # Reduce surface tension if dispersant is applied
        if dispersant is True:
            sigma = np.array([[1.], [1.]]) * sigma_fac
        else:
            sigma = np.array([[1.], [1.]])

        # Create DBM objects for the bubbles and droplets
        bubl = dbm.FluidParticle(composition, fp_type=0, sigma_correction=sigma[0], user_data=data)
        drop = dbm.FluidParticle(composition, fp_type=1, sigma_correction=sigma[1], user_data=data)

        # Get the local ocean conditions
        T, S, P = profile.get_values(z0, ['temperature', 'salinity', 'pressure'])
        rho = seawater.density(T, S, P)

        # Get the mole fractions of the released fluids
        molf_gas = bubl.mol_frac(md_gas0)
        molf_oil = drop.mol_frac(md_oil0)
        print molf_gas
        print molf_oil

        # Use the Rosin-Rammler distribution to get the mass flux in each
        # size class
#        de_gas, md_gas = sintef.rosin_rammler(nbins, d50_gas, np.sum(md_gas0),
#                                              bubl.interface_tension(md_gas0, T0, S, P),
#                                              bubl.density(md_gas0, T0, P), rho)
#        de_oil, md_oil = sintef.rosin_rammler(nbins, d50_oil, np.sum(md_oil0),
#                                              drop.interface_tension(md_oil0, T0, S, P),
#                                              drop.density(md_oil0, T0, P), rho)

        # Get the user defined particle size distibution
        de_oil, vf_oil, de_gas, vf_gas = self.userdefined_de()
        md_gas = np.sum(md_gas0) * vf_gas
        md_oil = np.sum(md_oil0) * vf_oil

        # Define a inert particle to be used if inert liquid particles are use
        # in the simulations
        molf_inert = 1.
        isfluid = True
        iscompressible = True
        rho_o = drop.density(md_oil0, T0, P)
        inert = dbm.InsolubleParticle(isfluid, iscompressible, rho_p=rho_o, gamma=40.,
                                      beta=0.0007, co=2.90075e-9)

        # Create the particle objects
        particles = []
        t_hyd = 0.

        # Bubbles
        for i in range(nbins):
            if md_gas[i] > 0.:
                (m0, T0, nb0, P, Sa, Ta) = dispersed_phases.initial_conditions(
                            profile, z0, bubl, molf_gas, md_gas[i], 2, de_gas[i], T0)
                # Get the hydrate formation time for bubbles
                if hydrate is True and dispersant is False:
                    t_hyd = dispersed_phases.hydrate_formation_time(bubl, z0, m0, T0, profile)
                    if np.isinf(t_hyd):
                        t_hyd = 0.
                else:
                    t_hyd = 0.
                particles.append(bpm.Particle(0., 0., z0, bubl, m0, T0, nb0,
                                              1.0, P, Sa, Ta, K=1., K_T=1., fdis=1.e-6, t_hyd=t_hyd))

        # Droplets
        for i in range(len(de_oil)):
            # Add the live droplets to the particle list
            if md_oil[i] > 0. and not inert_drop:
                (m0, T0, nb0, P, Sa, Ta) = dispersed_phases.initial_conditions(
                        profile, z0, drop, molf_oil, md_oil[i], 2, de_oil[i], T0)
                # Get the hydrate formation time for bubbles
                if hydrate is True and dispersant is False:
                    t_hyd = dispersed_phases.hydrate_formation_time(drop, z0, m0, T0, profile)
                    if np.isinf(t_hyd):
                            t_hyd = 0.
                else:
                    t_hyd = 0.
                particles.append(bpm.Particle(0., 0., z0, drop, m0, T0, nb0,
                                                1.0, P, Sa, Ta, K=1., K_T=1., fdis=1.e-6, t_hyd=t_hyd))
            # Add the inert droplets to the particle list
            if md_oil[i] > 0. and inert_drop is True:
                (m0, T0, nb0, P, Sa, Ta) = dispersed_phases.initial_conditions(
                        profile, z0, inert, molf_oil, md_oil[i], 2, de_oil[i], T0)
                particles.append(bpm.Particle(0., 0., z0, inert, m0, T0, nb0,
                        1.0, P, Sa, Ta, K=1., K_T=1., fdis=1.e-6, t_hyd=0.))

        # Define the lambda for particles
        model = params.Scales(profile, particles)
        for j in range(len(particles)):
            particles[j].lambda_1 = model.lambda_1(z0, j)

        # Return the particle list
        return particles

    def userdefined_de(self):

        # Load the particle sizes
        fname = './Input/Particles_de.csv'

        de_details = np.zeros([100, 4])
        k = 0
        with open(fname, 'rU') as datfile:
            datfile.readline()
            datfile.readline()
            datfile.readline()
            for row in datfile:
                row = row.strip().split(",")
                for i in range(len(row)):
                    de_details[k, i] = float(row[i])
                k += 1

        de_oil = np.zeros([100, 1])
        de_gas = np.zeros([100, 1])
        vf_oil = np.zeros([100, 1])
        vf_gas = np.zeros([100, 1])


        de_oil = de_details[:, 0] / 1000.
        de_gas = de_details[:, 2] / 1000.
        vf_oil = de_details[:, 1]
        vf_gas = de_details[:, 3]

        return (de_oil[de_oil > 0.], vf_oil[vf_oil > 0.], de_gas[de_gas > 0.], vf_gas[vf_gas > 0.])

    def get_phase(self, profile, particle, Mp, T, z):
        """
        This get the equilibrium composition of the particle at adefined
        temperature T and pressure P

        """
        # Get the pressure at particle location
        P = profile.get_values(z, ['pressure'])
        print 'Pressure', P

        # Get the equilibrium composition
        m0, xi, K = particle.equilibrium(Mp, T, P)

        print 'liquid fraction' , np.sum(m0[1,:])
        print 'gas fraction', np.sum(m0[0,:])

        if np.sum(m0[1,:]) == 1.0:
            print ' Particle is complete liquid'
            flag_phase = 'Liquid'
        elif np.sum(m0[0,:]) == 1.0:
            print 'particle is complete gas'
            flag_phase = 'Gas'
        else:
            print 'particle is a mixture of gas and liquid'
            flag_phase = 'Mixture'


        return (flag_phase)<|MERGE_RESOLUTION|>--- conflicted
+++ resolved
@@ -100,13 +100,8 @@
                  radius=1e-6,  # meters
                  density=900.0,  # kg/m^3 at 15degC
                  position=(10, 20, 100),  # (x, y, z) in meters
-<<<<<<< HEAD
                  flag_phase_insitu = 'Mixture', # flag for the phase of the particle at  plumetermination
                  flag_phase_surface = 'Mixture' # flag for the phase of the particle at  1 atm and 15 degC
-=======
-                 flag_phase_insitu='Mixture',  # flag for the phase of the particle at  plumetermination
-                 flag_phase_surface='Mixture'  # flag for the phase of the particle at  1 atm and 15 degC
->>>>>>> 5a501c1b
                  ):
 
         self.mass_flux = mass_flux
