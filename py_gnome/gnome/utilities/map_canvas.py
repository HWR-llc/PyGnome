--- conflicted
+++ resolved
@@ -129,18 +129,9 @@
         self.draw_map_bounds = True
 
         self.raster_map = None
-<<<<<<< HEAD
-        self.raster_map_fill=True
-        self.raster_map_outline=False
-        self._viewport = Viewport(self.map_BB)
-=======
         self.raster_map_fill = True
         self.raster_map_outline = False
-        # self._viewport = kwargs.pop('viewport',None)
-
-        # if self._viewport is None:
-        #     self.viewport = self.map_BB
->>>>>>> ed9ce510
+        self._viewport = Viewport(self.map_BB)
 
 # USE DEFAULT CONSTRUCTOR FOR CREATING EMPTY_MAP
 # =============================================================================
@@ -185,13 +176,8 @@
         returns the current value of viewport of map:
         the bounding box of the image
         """
-<<<<<<< HEAD
+        print 'property viewport()...'
         return self._viewport.BB
-=======
-        print 'property viewport()...'
-        return self.projection.to_lonlat(((0.0, self.image_size[1]),
-                                          (self.image_size[0], 0.0)))
->>>>>>> ed9ce510
 
     @viewport.setter
     def viewport(self, BB):
@@ -233,14 +219,9 @@
         """
         Rescales the projection to the viewport bounding box. Should be called whenever the viewport changes
         """
-<<<<<<< HEAD
         self.projection.set_scale(self._viewport.BB, self.image_size)
 
 #~~~~~~~~~~~~~~~~~~~~~~~~~~~~~~~~~~~~~~~~~~~~~~~~~~~~~~~~~~~~~~~~~~~~~~~~~~~~~~~~~~~~~~~~~~~~~~~~~~~~
-=======
-        # print "resetting viewport"
-        self.projection.set_scale(viewport_BB, self.image_size)
->>>>>>> ed9ce510
 
     @property
     def land_polygons(self):
