#!/usr/bin/env python

"""
special datetime objects with -inf and inf times

These are not real datetime objects -- simply something that can be compared
with one

Note: this is very liberal with comparisons -- essentially an infinity
time object is greater than anything, so no checking to see what you are
comparing to..

Also special constructor for a real datetime that won't allow values out of
range for this application
"""

import datetime

## minimum and maximum valid datetime values
<<<<<<< HEAD
=======
min_datetime = datetime.datetime(1970, 1, 1)
max_datetime = datetime.datetime(2038, 01, 19)
>>>>>>> 9a25f7a1

min_datetime = datetime.datetime(1970, 01, 01)
max_datetime = datetime.datetime(2038, 01, 19)

class InfTime(object):

    """
    class representing time into infinity

    compares as greater than any datetime (or any other object..)
    """

    def __str__(self):
        return 'Infinite time object'

    def __repr__(self):
        return 'InfTime()'

    def isoformat(self):
        return 'inf'

    def __lt__(self, other):
<<<<<<< HEAD
        """
=======
            """
>>>>>>> 9a25f7a1
            an InfTime object is never less than any other object
            """

<<<<<<< HEAD
        return False

    def __le__(self, other):
        """
            an InfTime object is never less than or equal to any
            other object otehr than itself.
            """

        if isinstance(other, InfTime):
            return True
        else:
            return False

    def __eq__(self, other):
        """
=======
    def __le__(self, other):
            """
            an InfTime object is never less than or equal to any
            other object otehr than itself.
            """
            if isinstance(other, InfTime):
                return True
            else:
                return False

    def __eq__(self, other):
            """
>>>>>>> 9a25f7a1
            an InfTime object is only equal to itself
            """

<<<<<<< HEAD
        if isinstance(other, InfTime):
            return True
        else:
            return False

    def __ne__(self, other):
        """
=======
    def __ne__(self, other):
            """
>>>>>>> 9a25f7a1
            an InfTime object is only equal to itself
            """

<<<<<<< HEAD
        if isinstance(other, InfTime):
            return False
        else:
            return True

    def __gt__(self, other):
        """
            an InfTime object is greater than eveything except another InfTime object
=======
    def __gt__(self, other):
            """
            an InfTime object is greater than eveything except another
            InfTime object
>>>>>>> 9a25f7a1
            """

<<<<<<< HEAD
        if isinstance(other, InfTime):
            return False
        else:
            return True

    def __ge__(self, other):
        """
=======
    def __ge__(self, other):
            """
>>>>>>> 9a25f7a1
            an InfTime object is greater or equal to anything
            """

        return True

    def __pos__(self):
        return self

    def __neg__(self):
        return MinusInfTime()


class MinusInfTime(object):

    """
    class representing time from infinity in the past

    compares as less than any datetime (or any other object)
    """

    def __str__(self):
        return 'Minus infinite time object'

    def __repr__(self):
        return 'MinusInfTime()'

    def isoformat(self):
        return '-inf'

    def __lt__(self, other):
        """
            an MinusInfTime object is always less than any other object except itself
            """

        if isinstance(other, MinusInfTime):
            return False
        else:
            return True

    def __le__(self, other):
        """
            an MinusInfTime object is always less than or equal to any
            other object.
            """

        return True

    def __eq__(self, other):
        """
            an MinusInfTime object is only equal to itself
            """

        if isinstance(other, MinusInfTime):
            return True
        else:
            return False

    def __ne__(self, other):
        """
            an MinusInfTime object is only equal to itself
            """

        if isinstance(other, MinusInfTime):
            return False
        else:
            return True

    def __gt__(self, other):
        """
            an MinusInfTime object is not greater than anything
            """

        return False

    def __ge__(self, other):
        """
            an Minus InfTime object is not greater than or equal
            to anything other than itself
            """

        if isinstance(other, MinusInfTime):
            return True
        else:
            return False

    def __pos__(self):
        return self

    def __neg__(self):
        return InfTime()


class InfDateTime(datetime.datetime):

    """
    A special datetime object:

    It is either a regular datetime object, with the provisio
    that it can't be set outside the range given my the module
    variables:

    min_datetime
    max_datetime

    or a MinusInfTime or InfTime object.

    """

    def __new__(
        cls,
        year,
        month=None,
        day=None,
        hour=0,
        minute=0,
        second=0,
        microsecond=0,
        tzinfo=None,
        ):
        """
        create a new InfDateTime object

        :param year: integer year of datetime object.
                     year can also be "inf" or "-inf", and you'll get a special
                     MinusInfTime or InfTime object.

        :param month: integer month of datetime
        :param day: integer day of datetime
        :param hour=0: integer hour of datetime
        :param minute=0: integer minute of datetime
        :param second=0: integer second of datetime
        :param microsecond=0: integer microsecond of datetime
        :param tzinfo=None: timzoneinfo object -- see datetime docs for details.

        """

        # special values

        if year == 'inf':
            return InfTime()
        elif year == '-inf':
            return MinusInfTime()
        else:
            try:
                int(year)
            except ValueError:
                raise ValueError('year must be an integer, or "inf" or "-inf"'
                                 )
            if month is None:
                raise TypeError("Required argument 'month' (pos 2) not found"
                                )
            if month is None:
                raise TypeError("Required argument 'day' (pos 3) not found"
                                )
            inst = super(InfDateTime, cls).__new__(
                cls,
                year,
                month,
                day,
                hour,
                minute,
                second,
                microsecond,
                tzinfo,
                )
            if inst > max_datetime:
                raise ValueError('InfDateTime can not be creaed that is after than: %s'
                                  % max_datetime.isoformat())
            elif inst < min_datetime:
                raise ValueError('InfDateTime can not be creaed that is before than: %s'
                                  % min_datetime.isoformat())
            return inst


if __name__ == '__main__':
    dt = InfDateTime('inf')
    print dt, type(dt)

    dt = InfDateTime('-inf')
    print dt, type(dt)

    dt = InfDateTime(2012, 4, 20)
    print dt, type(dt)<|MERGE_RESOLUTION|>--- conflicted
+++ resolved
@@ -17,17 +17,13 @@
 import datetime
 
 ## minimum and maximum valid datetime values
-<<<<<<< HEAD
-=======
-min_datetime = datetime.datetime(1970, 1, 1)
-max_datetime = datetime.datetime(2038, 01, 19)
->>>>>>> 9a25f7a1
 
 min_datetime = datetime.datetime(1970, 01, 01)
 max_datetime = datetime.datetime(2038, 01, 19)
 
+
+
 class InfTime(object):
-
     """
     class representing time into infinity
 
@@ -44,15 +40,10 @@
         return 'inf'
 
     def __lt__(self, other):
-<<<<<<< HEAD
-        """
-=======
-            """
->>>>>>> 9a25f7a1
+        """
             an InfTime object is never less than any other object
             """
 
-<<<<<<< HEAD
         return False
 
     def __le__(self, other):
@@ -68,24 +59,9 @@
 
     def __eq__(self, other):
         """
-=======
-    def __le__(self, other):
-            """
-            an InfTime object is never less than or equal to any
-            other object otehr than itself.
-            """
-            if isinstance(other, InfTime):
-                return True
-            else:
-                return False
-
-    def __eq__(self, other):
-            """
->>>>>>> 9a25f7a1
             an InfTime object is only equal to itself
             """
 
-<<<<<<< HEAD
         if isinstance(other, InfTime):
             return True
         else:
@@ -93,14 +69,9 @@
 
     def __ne__(self, other):
         """
-=======
-    def __ne__(self, other):
-            """
->>>>>>> 9a25f7a1
             an InfTime object is only equal to itself
             """
 
-<<<<<<< HEAD
         if isinstance(other, InfTime):
             return False
         else:
@@ -109,15 +80,8 @@
     def __gt__(self, other):
         """
             an InfTime object is greater than eveything except another InfTime object
-=======
-    def __gt__(self, other):
-            """
-            an InfTime object is greater than eveything except another
-            InfTime object
->>>>>>> 9a25f7a1
-            """
-
-<<<<<<< HEAD
+            """
+
         if isinstance(other, InfTime):
             return False
         else:
@@ -125,10 +89,6 @@
 
     def __ge__(self, other):
         """
-=======
-    def __ge__(self, other):
-            """
->>>>>>> 9a25f7a1
             an InfTime object is greater or equal to anything
             """
 
