--- conflicted
+++ resolved
@@ -96,10 +96,7 @@
     This one doesn't really project, but does convert to pixel coords
     i.e. "geo-coordinates"
     """
-<<<<<<< HEAD
-
-=======
->>>>>>> e63b9061
+
     def __init__(self, bounding_box=None, image_size=None):
         """
         Create a new projection
@@ -118,11 +115,6 @@
         self.center = None
         self.offset = None
         self.scale = None
-<<<<<<< HEAD
-        self.image_size = (600, 600) if image_size is None else image_size
-        bounding_box = (
-            (-180, -90), (180, 90)) if bounding_box is None else bounding_box
-=======
 
         if image_size is None:
             self.image_size = (600, 600)
@@ -130,7 +122,6 @@
         if bounding_box is None:
             bounding_box = ((-180, -90), (180, 90))
 
->>>>>>> e63b9061
         self.image_box = bounding_box
         self.set_scale(bounding_box, image_size)
 
@@ -191,14 +182,9 @@
         self.scale = (s, -s)
 
         # doing this at the end, in case there is a problem with the input.
-<<<<<<< HEAD
-
-        self.image_box = (
-            self.to_lonlat((0, image_size[1])), self.to_lonlat((image_size[0], 0)))
-=======
+
         self.image_box = (self.to_lonlat((0, image_size[1])),
                           self.to_lonlat((image_size[0], 0)))
->>>>>>> e63b9061
         self.image_size = image_size
 
     def to_pixel(self, coords, asint=False):
@@ -294,19 +280,12 @@
                                         )
                       (as produced by to_pixel)
 
-<<<<<<< HEAD
-        Note that  to_lonlat( to_pixel (coords) ) != coords, due to rounding.
-        If the input is integers, a 0.5 is added to "shift" the location to mid-pixel.
-
-        :returns:  the pixel coords as a similar Nx2 array of floating point x,y coordinates
-        (using the y = 0 at the top, and y increasing down)
-=======
         :returns: The pixel coords as a similar Nx2 array of floating point
                   x,y coordinates
                   (using the y = 0 at the top, and y increasing down)
->>>>>>> e63b9061
 
         NOTE: there is not depth in input -- pixels are always 2-d!
+
 
         NOTE: to_lonlat(to_pixel(coords)) != coords, due to rounding.
               If the input is integers, a 0.5 is added to "shift" the location
@@ -502,13 +481,9 @@
             self.scale = (s * lon_scale, -s)
 
         # doing this at the end, in case there is a problem with the input.
-<<<<<<< HEAD
-        self.image_box = (
-            self.to_lonlat((0, image_size[1])), self.to_lonlat((image_size[0], 0)))
-=======
+
         self.image_box = (self.to_lonlat((0, image_size[1])),
                           self.to_lonlat((image_size[0], 0)))
->>>>>>> e63b9061
         self.image_size = image_size
 
 
@@ -555,35 +530,7 @@
         #           np.arange(len(longitude)))
 
         # Create interpolators:
-<<<<<<< HEAD
-        self._lon_to_pixel_interp = scipy.interpolate.interp1d(longitude,
-                                                               np.arange(
-                                                                   len(longitude)),
-                                                               kind='linear',
-                                                               copy=True,
-                                                               bounds_error=False,
-                                                               fill_value=None)  # None means use NaN
-        self._lat_to_pixel_interp = scipy.interpolate.interp1d(latitude,
-                                                               np.arange(
-                                                                   len(latitude)),
-                                                               kind='linear',
-                                                               copy=True,
-                                                               bounds_error=False,
-                                                               fill_value=None)  # None means use NaN
-
-        self._pixel_to_lon_interp = scipy.interpolate.interp1d(np.arange(len(longitude)),
-                                                               longitude,
-                                                               kind='linear',
-                                                               copy=True,
-                                                               bounds_error=False,
-                                                               fill_value=None)  # None means use NaN
-        self._pixel_to_lat_interp = scipy.interpolate.interp1d(np.arange(len(latitude)),
-                                                               latitude,
-                                                               kind='linear',
-                                                               copy=True,
-                                                               bounds_error=False,
-                                                               fill_value=None)  # None means use NaN
-=======
+
         # fill value of None means use NaN
         self._lon_to_pixel_interp = (scipy.interpolate
                                      .interp1d(longitude,
@@ -616,7 +563,6 @@
                                                copy=True,
                                                bounds_error=False,
                                                fill_value=None))
->>>>>>> e63b9061
 
     def set_scale(self, bounding_box, image_size=None):
         """
@@ -647,15 +593,7 @@
 
         pixel_coords = np.zeros((coords.shape[0], 2), dtype=np.float64)
 
-<<<<<<< HEAD
-        np.putmask(coords[:, :2], coords[:, :2] < (
-            self.min_lon, self.min_lat), (self.min_lon, self.min_lat))
-        np.putmask(coords[:, :2], coords[:, :2] > (
-            self.max_lon, self.max_lat), (self.max_lon, self.max_lat))
-
-        np.clip(coords[:, :2], (self.min_lon, self.min_lat),
-                (self.max_lon, self.max_lat), out=coords[:, :2])
-=======
+
         np.putmask(coords[:, :2],
                    coords[:, :2] < (self.min_lon, self.min_lat),
                    (self.min_lon, self.min_lat))
@@ -663,11 +601,11 @@
                    coords[:, :2] > (self.max_lon, self.max_lat),
                    (self.max_lon, self.max_lat))
 
+
         np.clip(coords[:, :2],
                 (self.min_lon, self.min_lat),
                 (self.max_lon, self.max_lat),
                 out=coords[:, :2])
->>>>>>> e63b9061
 
         pixel_coords[:, 0] = self._lon_to_pixel_interp(coords[:, 0])
         pixel_coords[:, 1] = (self.max_lat_index -
@@ -729,14 +667,10 @@
             coords += 0.5
 
         # out of bounds gets clipped to boundary
-<<<<<<< HEAD
-        np.clip(
-            coords, (0, 0), (self.max_lon_index, self.max_lat_index), out=coords)
-=======
+
         np.clip(coords,
                 (0, 0), (self.max_lon_index, self.max_lat_index),
                 out=coords)
->>>>>>> e63b9061
 
         # interpolate to lon-lat_coords
         lon = self._pixel_to_lon_interp(coords[:, 0])
