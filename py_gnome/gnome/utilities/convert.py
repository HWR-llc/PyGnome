"""
Helper classes to do common tasks in pyGnome like;
- convert_formats to convert datetime_value to time_value_pair 
"""
import sys

from gnome.utilities import time_utils, transforms
from gnome import basic_types
import numpy as np

def to_time_value_pair(datetime_value_2d, in_ts_format):
    """
    converts a numpy array containing basic_types.datetime_value_2d in user specified basic_types.ts_format
    into a time_value_pair array 
    
    :param datetime_value_2d: numpy array of type basic_types.datetime_value_2d
    :param in_ts_format: format of the array. Can be defined by a string 'r-theta', 'uv' or by an integer
                         defined by one of the options given in basic_types.ts_format
    """
    if datetime_value_2d.dtype is not basic_types.datetime_value_2d:
        raise ValueError("Method expects a numpy array containing basic_types.datetime_value_2d")
    
    # convert datetime_value_2d to time_value_pair
    time_value_pair = np.zeros((len(datetime_value_2d),), dtype=basic_types.time_value_pair)
    
    if type(in_ts_format) is str:
        in_ts_format = tsformat(in_ts_format)
    
    if in_ts_format == basic_types.ts_format.magnitude_direction:
        time_value_pair['time'] = time_utils.date_to_sec(datetime_value_2d['time'])
        uv = transforms.r_theta_to_uv_wind(datetime_value_2d['value'])
        time_value_pair['value']['u'] = uv[:,0]
        time_value_pair['value']['v'] = uv[:,1]
        
    elif in_ts_format == basic_types.ts_format.uv:
        time_value_pair['time'] = time_utils.date_to_sec(datetime_value_2d['time'])
        time_value_pair['value']['u'] = datetime_value_2d['value'][:,0]
        time_value_pair['value']['v'] = datetime_value_2d['value'][:,1]
        
    else:
        raise ValueError("in_ts_format is not one of the two supported types: basic_types.ts_format.magnitude_direction, basic_types.ts_format.uv")
    
    return time_value_pair


def to_datetime_value_2d(time_value_pair, out_ts_format):
    """
    converts a numpy array containing basic_types.time_value_pair to a numpy array containing basic_types.datetime_value_2d
    in user specified basic_types.ts_format 
    
    :param time_value_pair: numpy array of type basic_types.time_value_pair
    :param out_ts_format: desired format of the array defined by one of the options given in basic_types.ts_format
    """
    if time_value_pair.dtype is not basic_types.time_value_pair:
        raise ValueError("Method expects a numpy array containing basic_types.time_value_pair")
    
    datetime_value_2d = np.zeros((len(time_value_pair),), dtype=basic_types.datetime_value_2d)
    
    if type(out_ts_format) is str:
        out_ts_format = tsformat(out_ts_format)
        
    # convert time_value_pair to datetime_value_2d in desired output format
    if out_ts_format == basic_types.ts_format.magnitude_direction:
        datetime_value_2d['time'] = time_utils.sec_to_date(time_value_pair['time'])

        uv = np.zeros((len(time_value_pair),2), dtype=np.double)
        uv[:,0] = time_value_pair['value']['u']
        uv[:,1] = time_value_pair['value']['v']
    
        datetime_value_2d['value'] = transforms.uv_to_r_theta_wind(uv)
        
    elif out_ts_format == basic_types.ts_format.uv:
        datetime_value_2d['time'] = time_utils.sec_to_date(time_value_pair['time'])
        datetime_value_2d['value'][:,0]= time_value_pair['value']['u']
        datetime_value_2d['value'][:,1]= time_value_pair['value']['v']
    
    else:
        raise ValueError("out_ts_format is not one of the two supported types: basic_types.ts_format.magnitude_direction, basic_types.ts_format.uv")
    
    
    return datetime_value_2d

def tsformat(format):
    """
    convert string 'uv' or 'magnitude_direction' into appropriate integer given by basic_types.ts_format.*
    """
    if format == 'r-theta':
        return basic_types.ts_format.magnitude_direction
    elif format == 'uv':
        return basic_types.ts_format.uv
    else:
        raise ValueError("timeseries format can only be 'r-theta' or 'uv', the format entered is not recognized as valid format")
    
            
def to_bytes(ucode):
    """
    Encode a string to its unicode type to default file system encoding for the OS
    For the mac it encodes it as utf-8
    
    For windows it does an ascii encoding for now because unicode filenames are not read by currenl lib_gnome
    code in windows at present.
    """    
    if not isinstance(ucode, basestring):
        raise TypeError("{0} must either be a string or unicode type".format(ucode) )
    
    if not isinstance(ucode, unicode):
        ucode = unicode(ucode)
        
    if sys.platform == "darwin":
<<<<<<< HEAD
        # can use this - sys.getfilesystemencoding()
=======
>>>>>>> 85107fdf
        return ucode.encode('utf-8')
    elif sys.platform == "win32":
        try:
            return ucode.encode('ascii')
        except UnicodeEncodeError as err:
            print "\nSpecial characters not currently supported on windows - only ascii characters\n"
            raise err
    else:
        raise NotImplementedError("to_bytes is currently only implemented for darwin, win32 systems")    
<<<<<<< HEAD
    
=======
    
    return ucode.encode( sys.getfilesystemencoding() )
>>>>>>> 85107fdf
<|MERGE_RESOLUTION|>--- conflicted
+++ resolved
@@ -107,10 +107,7 @@
         ucode = unicode(ucode)
         
     if sys.platform == "darwin":
-<<<<<<< HEAD
         # can use this - sys.getfilesystemencoding()
-=======
->>>>>>> 85107fdf
         return ucode.encode('utf-8')
     elif sys.platform == "win32":
         try:
@@ -120,9 +117,4 @@
             raise err
     else:
         raise NotImplementedError("to_bytes is currently only implemented for darwin, win32 systems")    
-<<<<<<< HEAD
-    
-=======
-    
-    return ucode.encode( sys.getfilesystemencoding() )
->>>>>>> 85107fdf
+    