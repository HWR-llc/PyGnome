--- conflicted
+++ resolved
@@ -1,18 +1,24 @@
+"""
+an assortment of utilities to help with various netcdf grid files.
+"""
+
 import netCDF4 as nc4
 import pyugrid
 import pysgrid
 import numpy as np
 
+
 def _construct_environment_objects(**kwargs):
     '''
-    This function takes the arguments passed to it, and attempts to construct the appropriate Property object
-    to represent it. If the argument is already a Property object or is unable to be parsed, it will pass
-    through
+    This function takes the arguments passed to it, and attempts to construct the appropriate
+    Property object to represent it. If the argument is already a Property object or is unable
+    to be parsed, it will pass through
     '''
 
+
 def _init_grid(filename,
-              grid_topology=None,
-              dataset=None,):
+               grid_topology=None,
+               dataset=None,):
     gt = grid_topology
     gf = dataset
     if gf is None:
@@ -21,25 +27,18 @@
     if gt is None:
         try:
             grid = pyugrid.UGrid.from_nc_dataset(gf)
-<<<<<<< HEAD
         except (ValueError, NameError, AttributeError):
             pass
         try:
             grid = pysgrid.SGrid.load_grid(gf)
         except (ValueError, NameError, AttributeError):
-=======
-        except:
-            pass
-        try:
-            grid = pysgrid.SGrid.load_grid(gf)
-        except:
->>>>>>> 7809b032
             gt = _gen_topology(filename)
     if grid is None:
         nodes = node_lon = node_lat = None
         if 'nodes' not in gt:
             if 'node_lon' not in gt and 'node_lat' not in gt:
-                raise ValueError('Nodes must be specified with either the "nodes" or "node_lon" and "node_lat" keys')
+                raise ValueError('Nodes must be specified with either the "nodes" '
+                                 'or "node_lon" and "node_lat" keys')
             node_lon = gf[gt['node_lon']]
             node_lat = gf[gt['node_lat']]
         else:
@@ -80,6 +79,7 @@
                                  edge2_lon=edge2_lon,
                                  edge2_lat=edge2_lat)
     return grid
+
 
 def _gen_topology(filename,
                   dataset=None):
@@ -133,6 +133,7 @@
                 break
     return gt
 
+
 def _get_dataset(filename):
     df = None
     if isinstance(filename, basestring):
