--- conflicted
+++ resolved
@@ -16,11 +16,7 @@
 
 from gnome.model import Model
 
-<<<<<<< HEAD
-#from gnome.map import MapFromBNA
-=======
 from gnome.maps import MapFromBNA
->>>>>>> 93a179de
 from gnome.environment import Wind, Tide
 from gnome.spill import point_line_release_spill
 from gnome.movers import RandomMover, WindMover, CatsMover
