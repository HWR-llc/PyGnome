Movers
======

Processes that change the position of the LEs are termed "movers" in GNOME. These can include advection of the LEs due to winds and currents, 
diffusive movement of LEs due to unresolved turbulent flow fields, and prescribed behavior of the LEs (e.g. rise velocity of oil droplets 
or larval swimming.)

Some examples and common use cases are shown here. For complete documentation see :mod:`gnome.movers`

Wind movers
-----------

Wind movers are tied to a wind object in the Environment class which is described
more fully in :doc:`weatherers`.
For example to create a wind mover based on manually entered time series::

    from gnome.model import Model
    from gnome.environment import Wind
    from gnome.movers import WindMover
    from gnome.basic_types import datetime_value_2d
    import numpy as np
    from datetime import datetime, timedelta
    start_time = datetime(2004, 12, 31, 13, 0)
    series = np.zeros((2, ), dtype=datetime_value_2d)
    series[0] = (start_time, (5, 180))
    series[1] = (start_time + timedelta(hours=18), (5, 180))
    
    model = Model()
    wind = Wind(timeseries=series,units='m/s')
    w_mover = WindMover(wind)
    model.movers += w_mover
    
Some helper functions are available in :mod:`gnome.scripting` for creating wind movers. For example, to 
create a wind mover from a single point time series in a text file::

    from gnome.scripting import wind_mover_from_file
    w_mover = wind_mover_from_file('mywind.txt')
    model.movers += w_mover
    
The format of the text file is described in the GNOME file formats document available `here 
<http://response.restoration.noaa.gov/sites/default/files/GNOME_DataFormats.pdf>`_.
Briefly, it has 3 header lines, followed by comma seperated data. Alternatively, the An example is given here with
annotations in brackets at the end of the lines:

|   23NM W Cape Mohican AK *(Location name, can be blank)*
|   60.240000, -168.223000 *(Latitude,longitude, can be blank)*
|   knots *(Units, eg: knots,mph,kph,mps)*
|   14, 10, 2015, 10, 0, 16.00, 20 *(day, month, year, hour, minute, speed, direction)*
|   14, 10, 2015, 11, 0, 16.00, 20
|   14, 10, 2015, 12, 0, 16.00, 20
|   14, 10, 2015, 13, 0, 13.00, 20
|


Gridded wind movers
-------------------

A spatially variable gridded wind can also be used to move particles in GNOME. At present, this functionality 
does not extend to weathering (i.e. all weathering algorithms use a single point wind time series regardless of
the particle location. The use of spatially variable winds for weathering processes is currently under development.
Since the gridded wind effects transport only, a wind object is not added to the model Environment class.

To create a gridded wind mover, we use the GridWindMover class::

    from gnome.movers import GridWindMover

    w_mover = GridWindMover('mygridwind.nc')
    model.movers += w_mover
    
The supported netCDF file formats for gridded winds are described `here 
<http://response.restoration.noaa.gov/sites/default/files/GNOME_DataFormats.pdf>`_.

Current movers
--------------

An example of implementing a simple current mover with a uniform current was described in 
the Scripting :doc:`scripting_intro`. More commonly, currents used to move particles in GNOME originate 
from models on regular, curvilinear, or unstructured (triangular) grids. 
Regardless of the grid type, we use the GridCurrentMover class::

    from gnome.movers import GridCurrentMover
    
    c_mover = GridCurrentMover('mygridcurrent.nc')
    model.movers += c_mover
    
The supported netCDF file formats for gridded currents are described `here 
<http://response.restoration.noaa.gov/sites/default/files/GNOME_DataFormats.pdf>`_.

Random movers
-------------

Randoms movers can be added to simulate both horizontal and vertical turbulent motions. 
Diffusion coefficients can be explicity specified or default values will be used. For 
example::

    from gnome.movers import RandomMover, RandomMover3D
    
    random_mover = RandomMover(diffusion_coef=10,000) #in cm/s
    model.movers += random_mover
    
<<<<<<< HEAD
    random_vert_mover = RandomMover3D(vertical_diffusion_coef_above_ml=10,vertical_diffusion_coef_below_ml=0.2,\
=======
    random_mover_3d = RandomMover3D(vertical_diffusion_coef_above_ml=10,vertical_diffusion_coef_below_ml=0.2,\
>>>>>>> ec1e82ca
    mixed_layer_depth=10) #diffusion coefficients in cm/s, MLD in meters
    model.movers += random_mover_3d

Rise velocity movers
--------------------

The rise velocity mover depends on parameters specified when setting up a subsurface spill. For example, in the 
:ref:`subsurface_plume` example, we initialized a spill with a droplet size distribution of 10-300 microns. If we add 
a rise velocity mover, the rise velocities will be calculated based on the droplet size for each particle and the density 
of the specified oil. Since this information is associated with the spill object, we only need to create and add a rise 
velocity mover as follows::

    from gnome.movers import RiseVelocityMover
    
    rise_vel_mover = RiseVelocityMover
    model.movers += rise_vel_mover

As noted in the :ref:`subsurface_plume` example, a distribution of rise velocities can also be explicitly specified 
when initializing the subsurface release. To make all particles have the same rise velocity, specify a uniform distribution 
with the same value for high and low parameters. Here's a complete example where all particles will have a 1 m/s rise velocity::
    
    from gnome.model import Model
    from datetime import datetime, timedelta
    from gnome.scripting import subsurface_plume_spill
    from gnome.utilities.distributions import UniformDistribution
    from gnome.movers import RiseVelocityMover
    
    start_time = datetime(2015, 1, 1, 0, 0)
    model = Model(start_time=start_time,
              duration=timedelta(days=3),
              time_step=60 * 15, #seconds
              )
    ud = UniformDistribution(1,1)
    spill = subsurface_plume_spill(num_elements=1000,
                                   start_position=(-144,48.5, -1000.0),
                                   release_time=start_time,
                                   distribution=ud,
                                   distribution_type='rise_velocity',
                                   end_release_time = start_time + timedelta(days=1),
                                   amount=5000,
                                   substance='ALASKA NORTH SLOPE (MIDDLE PIPELINE)',
                                   units='bbl',
                                   windage_range=(0.01,0.02),
                                   windage_persist=-1,
                                   name='My spill')
    model.spills += spill
    
    rise_vel_mover = RiseVelocityMover()
    model.movers += rise_vel_mover
    
    model.full_run()

PyMovers
----------

This new type of mover includes the gnome.environment.PyGridCurrentMover and gnome.environment.PyWindMover. They are 
being developed to work more seamlessly with native model grids (e.g. staggered grids) and will ultimately replace GridCurrentMover and GridWindMover. However, they are still under active development and this documentation may not
accurately reflect the current state of development.

PyMovers are built to work with the Property objects, and also provide multiple types of numerical methods for moving the particles. ::

    from gnome.environment.property_classes import GridCurrent
    from gnome.movers import PyGridCurrentMover
    fn = 'my_data.nc'
    current = GridCurrent.from_netCDF(filename=fn)
    curr_mover = PyGridCurrentMover(current)

There are three types of numerical methods currently supported.

1. Euler method ('Euler')
2. Runge-Kutta 2nd order method ('RK2')
3. Runge-Kutta 4th order method ('RK4')

To use them, set the 'default_num_method' argument when constructing a mover. Alternatively, you may alter the mover as follows: ::

    fn = 'my_data.nc'
    current = GridCurrent.from_netCDF(filename=fn)
    curr_mover = PyGridCurrentMover(current, default_num_method = 'RK4')
    
    #RK4 is too slow, so lets go to the 2nd order method.
    curr_mover.default_num_method = 'RK2'
    
The get_move function has the same interface as previous movers. You may also pass in a numerical method here and it will use it instead
of the default. ::

    curr_mover.get_move(sc, time_step, model_time_datetime, num_method = 'Euler')
    <|MERGE_RESOLUTION|>--- conflicted
+++ resolved
@@ -98,11 +98,7 @@
     random_mover = RandomMover(diffusion_coef=10,000) #in cm/s
     model.movers += random_mover
     
-<<<<<<< HEAD
-    random_vert_mover = RandomMover3D(vertical_diffusion_coef_above_ml=10,vertical_diffusion_coef_below_ml=0.2,\
-=======
     random_mover_3d = RandomMover3D(vertical_diffusion_coef_above_ml=10,vertical_diffusion_coef_below_ml=0.2,\
->>>>>>> ec1e82ca
     mixed_layer_depth=10) #diffusion coefficients in cm/s, MLD in meters
     model.movers += random_mover_3d
 
