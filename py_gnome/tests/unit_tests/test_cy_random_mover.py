--- conflicted
+++ resolved
@@ -49,22 +49,6 @@
     cm = Common()
     rm = cy_random_mover.CyRandomMover(diffusion_coef=100000)    
     delta = np.zeros((cm.num_le,), dtype=basic_types.world_point)
-<<<<<<< HEAD
-    
-    rm.prepare_for_model_run()
-    
-    rm.prepare_for_model_step(cm.model_time, cm.time_step, False)
-    rm.get_move( cm.model_time,
-                 cm.time_step, 
-                 cm.ref,
-                 delta,
-                 cm.status,
-                 basic_types.spill_type.forecast,
-                 0)
-    
-    print delta
-    assert False
-=======
     def move(self, delta): 
         self.rm.prepare_for_model_run()
         
@@ -107,7 +91,6 @@
         assert np.all(self.delta['lat'] != new_delta['lat'])
         assert np.all(self.delta['long'] != new_delta['long'])
         
->>>>>>> 318fa34f
     
 if __name__ == "__main__":
     """
