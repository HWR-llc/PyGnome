--- conflicted
+++ resolved
@@ -18,7 +18,7 @@
 
 from gnome.movers import WindMover, constant_wind_mover, wind_mover_from_file
 
-from gnome.spill import PointSourceRelease
+from gnome.spill import PointSourceSurfaceRelease
 from gnome.spill_container import SpillContainer, TestSpillContainer
 
 
@@ -217,19 +217,11 @@
     rel_time = datetime(2013, 1, 1, 0, 0)
     timestep = 30
     for i in range(2):
-<<<<<<< HEAD
-        spill = gnome.spill.PointSourceSurfaceRelease(num_elements=5,
-                                                start_position=(0.0,0.0,0.0),
-                                                release_time=rel_time + i*timedelta(hours=1),
-                                                windage_range=(i*.01+0.01, i*.01+0.01),
-                                                windage_persist=900)
-=======
-        spill = PointSourceRelease(num_elements=5,
+        spill = PointSourceSurfaceRelease(num_elements=5,
                                    start_position=(0.0, 0.0, 0.0),
                                    release_time=rel_time + i * timedelta(hours=1),
                                    windage_range=(i * .01 + 0.01, i * .01 + 0.01),
                                    windage_persist=900)
->>>>>>> 64f3f915
         sc.spills.add(spill)
 
     sc.prepare_for_model_run(rel_time, dict(element_types.windage))
