--- conflicted
+++ resolved
@@ -58,13 +58,8 @@
         assert weatherer.active == True
         assert weatherer.active_start == InfDateTime('-inf')
         assert weatherer.active_stop == InfDateTime('inf')
-<<<<<<< HEAD
-        assert ('half_lives' in weatherer.array_types and
-            'mass_components' in weatherer.array_types)
-=======
         assert weatherer.array_types == {'mass_components': mass_components,
                                          'half_lives': half_lives}
->>>>>>> 0830dd85
 
     @pytest.mark.parametrize("test_sc", [sc, u_sc])
     def test_one_move(self, test_sc):
