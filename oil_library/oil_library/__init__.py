--- conflicted
+++ resolved
@@ -15,34 +15,6 @@
 
 # Some standard oils - scope is module level, non-public
 _sample_oils = {
-<<<<<<< HEAD
-    'oil_gas': {'oil_name': 'oil_gas',
-                'api': uc.convert('Density', 'gram per cubic centimeter',
-                                  'api degree', 0.75)},
-    'oil_jetfuels': {'oil_name': 'oil_jetfuels',
-                     'api': uc.convert('Density', 'gram per cubic centimeter',
-                                       'api degree',
-                                       0.81)},
-    'oil_diesel': {'oil_name': 'oil_diesel',
-                   'api': uc.convert('Density', 'gram per cubic centimeter',
-                                     'api degree', 0.87)},
-    'oil_4': {'oil_name': 'oil_4',
-              'api': uc.convert('Density', 'gram per cubic centimeter',
-                                'api degree', 0.90)},
-    'oil_crude': {'oil_name': 'oil_crude',
-                  'api': uc.convert('Density', 'gram per cubic centimeter',
-                                    'api degree', 0.90)},
-    'oil_6': {'oil_name': 'oil_6',
-              'api': uc.convert('Density', 'gram per cubic centimeter',
-                                'api degree', 0.99)},
-    'oil_conservative': {'oil_name': 'oil_conservative',
-                         'api': uc.convert('Density',
-                                           'gram per cubic centimeter',
-                                           'api degree', 1)},
-    'chemical': {'oil_name': 'chemical',
-                 'api': uc.convert('Density', 'gram per cubic centimeter',
-                                   'api degree', 1)},
-=======
     'oil_gas': {'name': 'oil_gas',
                 'api': uc.convert('Density', 'gram per cubic centimeter',
                                   'API degree', 0.75)},
@@ -69,7 +41,6 @@
     'chemical': {'name': 'chemical',
                  'api': uc.convert('Density', 'gram per cubic centimeter',
                                    'API degree', 1)},
->>>>>>> e9342d8c
     }
 
 '''
@@ -79,23 +50,14 @@
 _db_file = os.path.join(_oillib_path, 'OilLib.db')
 
 
-<<<<<<< HEAD
 def get_oil(oil_, max_cuts=None):
-=======
-def get_oil(name, max_cuts=5):
->>>>>>> e9342d8c
     """
     function returns the Oil object given the name of the oil as a string.
 
     :param oil_: name of the oil that spilled. If it is one of the names
             stored in _sample_oil dict, then an Oil object with specified
-<<<<<<< HEAD
-            api is returned.
-            Otherwise, query the database for the oil_ and return the
-=======
             API is returned.
-            Otherwise, query the database for the oil name and return the
->>>>>>> e9342d8c
+            Otherwise, query the database for the oil_name and return the
             associated Oil object.
     :type oil_: str
 
@@ -123,14 +85,9 @@
         return sample_oil_to_mock_oil(max_cuts=max_cuts,
                                       **oil_)
 
-<<<<<<< HEAD
     if oil_ in _sample_oils.keys():
         return sample_oil_to_mock_oil(max_cuts=max_cuts,
                                       **_sample_oils[oil_])
-=======
-    if name in _sample_oils.keys():
-        return OilProps(Oil(**_sample_oils[name]), max_cuts=max_cuts)
->>>>>>> e9342d8c
 
     else:
         '''
@@ -150,26 +107,16 @@
         DBSession.bind = engine
 
         try:
-<<<<<<< HEAD
-            oil_ = DBSession.query(Oil).filter(Oil.oil_name == oil_).one()
+            oil_ = DBSession.query(Oil).filter(Oil.name == oil_).one()
             return oil_
         except NoResultFound, ex:
             # or sqlalchemy.orm.exc.MultipleResultsFound as ex:
             ex.message = ("oil with name '{0}' not found in database. "
                           "{1}".format(oil_, ex.message))
-=======
-            oil_ = DBSession.query(Oil).filter(Oil.name == name).one()
-            return OilProps(oil_, max_cuts=max_cuts)
-        except NoResultFound, ex:
-            # or sqlalchemy.orm.exc.MultipleResultsFound as ex:
-            ex.message = ("oil with name '{0}' not found in database. "
-                          "{1}".format(name, ex.message))
->>>>>>> e9342d8c
             ex.args = (ex.message, )
             raise ex
 
 
-<<<<<<< HEAD
 def get_oil_props(oil_info, max_cuts=None):
     '''
     returns the OilProps object
@@ -177,42 +124,4 @@
     When pulling record from database, this is ignored.
     '''
     oil_ = get_oil(oil_info, max_cuts)
-=======
-def oil_from_density(density, name='user_oil', units='kg/m^3'):
-    """
-    This should be a more general oil_from_props so we can define an OilProps
-    object from any properties defined for the raw Oil object
-
-    :param name: name of oil
-    :param density: density of oil
-    :param units='API': units of density
-
-    """
-    valid_density_units = list(chain.from_iterable([item[1] for item in
-                               uc.ConvertDataUnits['Density'].values()]))
-    valid_density_units.extend(uc.GetUnitNames('Density'))
-
-    if density is None:
-        raise ValueError("Density value required")
-
-    if units not in valid_density_units:
-        raise uc.InvalidUnitError('Desired density units must be from '
-                                  'following list to be valid: '
-                                  '{0}'.format(valid_density_units))
-
-    if units != 'API':
-        api = uc.convert('Density', units, 'API Degree', density)
-    else:
-        api = density
-
-    d_ref = uc.convert('Density', units, 'kg/m^3', density)
-    t_ref = 273.15 + 15
-    density_obj = Density(**{'(kg/m^3)': d_ref,
-                             'Ref Temp (K)': t_ref,
-                             'Weathering': 0.0
-                             })
-
-    oil_ = Oil(name=name, api=api)
-    oil_.densities.append(density_obj)
->>>>>>> e9342d8c
     return OilProps(oil_)